use helix_core::{
    comment, coords_at_pos, find_first_non_whitespace_char, find_root, graphemes, indent,
    line_ending::{get_line_ending_of_str, line_end_char_index, str_is_line_ending},
    match_brackets,
    movement::{self, Direction},
    object, pos_at_coords,
    regex::{self, Regex},
    register::Register,
    search, selection, surround, textobject, LineEnding, Position, Range, Rope, RopeGraphemes,
    RopeSlice, Selection, SmallVec, Tendril, Transaction,
};

use helix_view::{
    document::{IndentStyle, Mode},
    editor::Action,
    input::KeyEvent,
    keyboard::KeyCode,
    view::{View, PADDING},
    Document, DocumentId, Editor, ViewId,
};

use anyhow::{anyhow, bail, Context as _};
use helix_lsp::{
    lsp,
    util::{lsp_pos_to_pos, lsp_range_to_range, pos_to_lsp_pos, range_to_lsp_range},
    OffsetEncoding,
};
use insert::*;
use movement::Movement;

use crate::{
    compositor::{self, Component, Compositor},
    ui::{self, Picker, Popup, Prompt, PromptEvent},
};

use crate::job::{self, Job, Jobs};
use futures_util::{FutureExt, TryFutureExt};
use std::num::NonZeroUsize;
use std::{fmt, future::Future};

use std::{
    borrow::Cow,
    path::{Path, PathBuf},
};

use once_cell::sync::Lazy;
use serde::de::{self, Deserialize, Deserializer};

pub struct Context<'a> {
    pub selected_register: helix_view::RegisterSelection,
    pub count: Option<NonZeroUsize>,
    pub editor: &'a mut Editor,

    pub callback: Option<crate::compositor::Callback>,
    pub on_next_key_callback: Option<Box<dyn FnOnce(&mut Context, KeyEvent)>>,
    pub jobs: &'a mut Jobs,
}

impl<'a> Context<'a> {
    /// Push a new component onto the compositor.
    pub fn push_layer(&mut self, component: Box<dyn Component>) {
        self.callback = Some(Box::new(|compositor: &mut Compositor| {
            compositor.push(component)
        }));
    }

    #[inline]
    pub fn on_next_key(
        &mut self,
        on_next_key_callback: impl FnOnce(&mut Context, KeyEvent) + 'static,
    ) {
        self.on_next_key_callback = Some(Box::new(on_next_key_callback));
    }

    #[inline]
    pub fn callback<T, F>(
        &mut self,
        call: impl Future<Output = helix_lsp::Result<serde_json::Value>> + 'static + Send,
        callback: F,
    ) where
        T: for<'de> serde::Deserialize<'de> + Send + 'static,
        F: FnOnce(&mut Editor, &mut Compositor, T) + Send + 'static,
    {
        let callback = Box::pin(async move {
            let json = call.await?;
            let response = serde_json::from_value(json)?;
            let call: job::Callback =
                Box::new(move |editor: &mut Editor, compositor: &mut Compositor| {
                    callback(editor, compositor, response)
                });
            Ok(call)
        });
        self.jobs.callback(callback);
    }

    /// Returns 1 if no explicit count was provided
    #[inline]
    pub fn count(&self) -> usize {
        self.count.map_or(1, |v| v.get())
    }
}

enum Align {
    Top,
    Center,
    Bottom,
}

fn align_view(doc: &Document, view: &mut View, align: Align) {
    let pos = doc
        .selection(view.id)
        .primary()
        .cursor(doc.text().slice(..));
    let line = doc.text().char_to_line(pos);

    let relative = match align {
        Align::Center => view.area.height as usize / 2,
        Align::Top => 0,
        Align::Bottom => view.area.height as usize,
    };

    view.first_line = line.saturating_sub(relative);
}

/// A command is composed of a static name, and a function that takes the current state plus a count,
/// and does a side-effect on the state (usually by creating and applying a transaction).
#[derive(Copy, Clone)]
pub struct Command {
    name: &'static str,
    fun: fn(cx: &mut Context),
    doc: &'static str,
}

macro_rules! commands {
    ( $($name:ident, $doc:literal),* ) => {
        $(
            #[allow(non_upper_case_globals)]
            pub const $name: Self = Self {
                name: stringify!($name),
                fun: $name,
                doc: $doc
            };
        )*

        pub const COMMAND_LIST: &'static [Self] = &[
            $( Self::$name, )*
        ];
    }
}

impl Command {
    pub fn execute(&self, cx: &mut Context) {
        (self.fun)(cx);
    }

    pub fn name(&self) -> &'static str {
        self.name
    }

    pub fn doc(&self) -> &'static str {
        self.doc
    }

    #[rustfmt::skip]
    commands!(
        move_char_left, "Move left",
        move_char_right, "Move right",
        move_line_up, "Move up",
        move_line_down, "Move down",
        extend_char_left, "Extend left",
        extend_char_right, "Extend right",
        extend_line_up, "Extend up",
        extend_line_down, "Extend down",
        move_next_word_start, "Move to beginning of next word",
        move_prev_word_start, "Move to beginning of previous word",
        move_next_word_end, "Move to end of next word",
        move_next_long_word_start, "Move to beginning of next long word",
        move_prev_long_word_start, "Move to beginning of previous long word",
        move_next_long_word_end, "Move to end of next long word",
        extend_next_word_start, "Extend to beginning of next word",
        extend_prev_word_start, "Extend to beginning of previous word",
        extend_next_word_end, "Extend to end of next word",
        find_till_char, "Move till next occurance of char",
        find_next_char, "Move to next occurance of char",
        extend_till_char, "Extend till next occurance of char",
        extend_next_char, "Extend to next occurance of char",
        till_prev_char, "Move till previous occurance of char",
        find_prev_char, "Move to previous occurance of char",
        extend_till_prev_char, "Extend till previous occurance of char",
        extend_prev_char, "Extend to previous occurance of char",
        replace, "Replace with new char",
        switch_case, "Switch (toggle) case",
        switch_to_uppercase, "Switch to uppercase",
        switch_to_lowercase, "Switch to lowercase",
        page_up, "Move page up",
        page_down, "Move page down",
        half_page_up, "Move half page up",
        half_page_down, "Move half page down",
        select_all, "Select whole document",
        select_regex, "Select all regex matches inside selections",
        split_selection, "Split selection into subselections on regex matches",
        split_selection_on_newline, "Split selection on newlines",
        search, "Search for regex pattern",
        search_next, "Select next search match",
        extend_search_next, "Add next search match to selection",
        search_selection, "Use current selection as search pattern",
        extend_line, "Select current line, if already selected, extend to next line",
        extend_to_line_bounds, "Extend selection to line bounds (line-wise selection)",
        delete_selection, "Delete selection",
        change_selection, "Change selection (delete and enter insert mode)",
        collapse_selection, "Collapse selection onto a single cursor",
        flip_selections, "Flip selection cursor and anchor",
        insert_mode, "Insert before selection",
        append_mode, "Insert after selection (append)",
        command_mode, "Enter command mode",
        file_picker, "Open file picker",
        code_action, "Perform code action",
        buffer_picker, "Open buffer picker",
        symbol_picker, "Open symbol picker",
        last_picker, "Open last picker",
        prepend_to_line, "Insert at start of line",
        append_to_line, "Insert at end of line",
        open_below, "Open new line below selection",
        open_above, "Open new line above selection",
        normal_mode, "Enter normal mode",
        select_mode, "Enter selection extend mode",
        exit_select_mode, "Exit selection mode",
        goto_definition, "Goto definition",
        goto_type_definition, "Goto type definition",
        goto_implementation, "Goto implementation",
        goto_file_start, "Goto file start",
        goto_file_end, "Goto file end",
        goto_reference, "Goto references",
        goto_window_top, "Goto window top",
        goto_window_middle, "Goto window middle",
        goto_window_bottom, "Goto window bottom",
        goto_last_accessed_file, "Goto last accessed file",
        goto_first_diag, "Goto first diagnostic",
        goto_last_diag, "Goto last diagnostic",
        goto_next_diag, "Goto next diagnostic",
        goto_prev_diag, "Goto previous diagnostic",
        goto_line_start, "Goto line start",
        goto_line_end, "Goto line end",
        // TODO: different description ?
        goto_line_end_newline, "Goto line end",
        goto_first_nonwhitespace, "Goto first non-blank in line",
        signature_help, "Show signature help",
        insert_tab, "Insert tab char",
        insert_newline, "Insert newline char",
        delete_char_backward, "Delete previous char",
        delete_char_forward, "Delete next char",
        delete_word_backward, "Delete previous word",
        undo, "Undo change",
        redo, "Redo change",
        yank, "Yank selection",
        yank_joined_to_clipboard, "Join and yank selections to clipboard",
        yank_main_selection_to_clipboard, "Yank main selection to clipboard",
        replace_with_yanked, "Replace with yanked text",
        replace_selections_with_clipboard, "Replace selections by clipboard content",
        paste_after, "Paste after selection",
        paste_before, "Paste before selection",
        paste_clipboard_after, "Paste clipboard after selections",
        paste_clipboard_before, "Paste clipboard before selections",
        indent, "Indent selection",
        unindent, "Unindent selection",
        format_selections, "Format selection",
        join_selections, "Join lines inside selection",
        keep_selections, "Keep selections matching regex",
        keep_primary_selection, "Keep primary selection",
        completion, "Invoke completion popup",
        hover, "Show docs for item under cursor",
        toggle_comments, "Comment/uncomment selections",
        expand_selection, "Expand selection to parent syntax node",
        jump_forward, "Jump forward on jumplist",
        jump_backward, "Jump backward on jumplist",
        rotate_view, "Goto next window",
        hsplit, "Horizontal bottom split",
        vsplit, "Vertical right split",
        wclose, "Close window",
        select_register, "Select register",
        align_view_middle, "Align view middle",
        align_view_top, "Align view top",
        align_view_center, "Align view center",
        align_view_bottom, "Align view bottom",
        scroll_up, "Scroll view up",
        scroll_down, "Scroll view down",
        match_brackets, "Goto matching bracket",
        surround_add, "Surround add",
        surround_replace, "Surround replace",
        surround_delete, "Surround delete",
        select_textobject_around, "Select around object",
        select_textobject_inner, "Select inside object"
    );
}

impl fmt::Debug for Command {
    fn fmt(&self, f: &mut std::fmt::Formatter<'_>) -> std::fmt::Result {
        let Command { name, .. } = self;
        f.debug_tuple("Command").field(name).finish()
    }
}

impl fmt::Display for Command {
    fn fmt(&self, f: &mut std::fmt::Formatter<'_>) -> std::fmt::Result {
        let Command { name, .. } = self;
        f.write_str(name)
    }
}

impl std::str::FromStr for Command {
    type Err = anyhow::Error;

    fn from_str(s: &str) -> Result<Self, Self::Err> {
        Command::COMMAND_LIST
            .iter()
            .copied()
            .find(|cmd| cmd.name == s)
            .ok_or_else(|| anyhow!("No command named '{}'", s))
    }
}

impl<'de> Deserialize<'de> for Command {
    fn deserialize<D>(deserializer: D) -> Result<Self, D::Error>
    where
        D: Deserializer<'de>,
    {
        let s = String::deserialize(deserializer)?;
        s.parse().map_err(de::Error::custom)
    }
}

impl PartialEq for Command {
    fn eq(&self, other: &Self) -> bool {
        self.name() == other.name()
    }
}

fn move_char_left(cx: &mut Context) {
    let count = cx.count();
    let (view, doc) = current!(cx.editor);
    let text = doc.text().slice(..);

    let selection = doc.selection(view.id).clone().transform(|range| {
        movement::move_horizontally(text, range, Direction::Backward, count, Movement::Move)
    });
    doc.set_selection(view.id, selection);
}

fn move_char_right(cx: &mut Context) {
    let count = cx.count();
    let (view, doc) = current!(cx.editor);
    let text = doc.text().slice(..);

    let selection = doc.selection(view.id).clone().transform(|range| {
        movement::move_horizontally(text, range, Direction::Forward, count, Movement::Move)
    });
    doc.set_selection(view.id, selection);
}

fn move_line_up(cx: &mut Context) {
    let count = cx.count();
    let (view, doc) = current!(cx.editor);
    let text = doc.text().slice(..);

    let selection = doc.selection(view.id).clone().transform(|range| {
        movement::move_vertically(text, range, Direction::Backward, count, Movement::Move)
    });
    doc.set_selection(view.id, selection);
}

fn move_line_down(cx: &mut Context) {
    let count = cx.count();
    let (view, doc) = current!(cx.editor);
    let text = doc.text().slice(..);

    let selection = doc.selection(view.id).clone().transform(|range| {
        movement::move_vertically(text, range, Direction::Forward, count, Movement::Move)
    });
    doc.set_selection(view.id, selection);
}

fn goto_line_end(cx: &mut Context) {
    let (view, doc) = current!(cx.editor);
    let text = doc.text().slice(..);

    let selection = doc.selection(view.id).clone().transform(|range| {
        let line = range.cursor_line(text);
        let line_start = text.line_to_char(line);

        let pos = graphemes::prev_grapheme_boundary(text, line_end_char_index(&text, line))
            .max(line_start);

        range.put_cursor(text, pos, doc.mode == Mode::Select)
    });
    doc.set_selection(view.id, selection);
}

fn goto_line_end_newline(cx: &mut Context) {
    let (view, doc) = current!(cx.editor);
    let text = doc.text().slice(..);

    let selection = doc.selection(view.id).clone().transform(|range| {
        let line = range.cursor_line(text);
        let pos = line_end_char_index(&text, line);

        range.put_cursor(text, pos, doc.mode == Mode::Select)
    });
    doc.set_selection(view.id, selection);
}

fn goto_line_start(cx: &mut Context) {
    let (view, doc) = current!(cx.editor);
    let text = doc.text().slice(..);

    let selection = doc.selection(view.id).clone().transform(|range| {
        let line = range.cursor_line(text);

        // adjust to start of the line
        let pos = text.line_to_char(line);
        range.put_cursor(text, pos, doc.mode == Mode::Select)
    });
    doc.set_selection(view.id, selection);
}

fn goto_first_nonwhitespace(cx: &mut Context) {
    let (view, doc) = current!(cx.editor);
    let text = doc.text().slice(..);

    let selection = doc.selection(view.id).clone().transform(|range| {
        let line = range.cursor_line(text);

        if let Some(pos) = find_first_non_whitespace_char(text.line(line)) {
            let pos = pos + text.line_to_char(line);
            range.put_cursor(text, pos, doc.mode == Mode::Select)
        } else {
            range
        }
    });
    doc.set_selection(view.id, selection);
}

fn goto_window(cx: &mut Context, align: Align) {
    let (view, doc) = current!(cx.editor);

    let scrolloff = PADDING.min(view.area.height as usize / 2); // TODO: user pref

    let last_line = view.last_line(doc);

    let line = match align {
        Align::Top => (view.first_line + scrolloff),
        Align::Center => (view.first_line + (view.area.height as usize / 2)),
        Align::Bottom => last_line.saturating_sub(scrolloff),
    }
    .min(last_line.saturating_sub(scrolloff));

    let pos = doc.text().line_to_char(line);

    doc.set_selection(view.id, Selection::point(pos));
}

fn goto_window_top(cx: &mut Context) {
    goto_window(cx, Align::Top)
}

fn goto_window_middle(cx: &mut Context) {
    goto_window(cx, Align::Center)
}

fn goto_window_bottom(cx: &mut Context) {
    goto_window(cx, Align::Bottom)
}

// TODO: move vs extend could take an extra type Extend/Move that would
// Range::new(if Move { pos } if Extend { range.anchor }, pos)
// since these all really do the same thing

fn move_next_word_start(cx: &mut Context) {
    let count = cx.count();
    let (view, doc) = current!(cx.editor);
    let text = doc.text().slice(..);

    let selection = doc
        .selection(view.id)
        .clone()
        .min_width_1(text)
        .transform(|range| movement::move_next_word_start(text, range, count));
    doc.set_selection(view.id, selection);
}

fn move_prev_word_start(cx: &mut Context) {
    let count = cx.count();
    let (view, doc) = current!(cx.editor);
    let text = doc.text().slice(..);

    let selection = doc
        .selection(view.id)
        .clone()
        .min_width_1(text)
        .transform(|range| movement::move_prev_word_start(text, range, count));
    doc.set_selection(view.id, selection);
}

fn move_next_word_end(cx: &mut Context) {
    let count = cx.count();
    let (view, doc) = current!(cx.editor);
    let text = doc.text().slice(..);

    let selection = doc
        .selection(view.id)
        .clone()
        .min_width_1(text)
        .transform(|range| movement::move_next_word_end(text, range, count));
    doc.set_selection(view.id, selection);
}

fn move_next_long_word_start(cx: &mut Context) {
    let count = cx.count();
    let (view, doc) = current!(cx.editor);
    let text = doc.text().slice(..);

    let selection = doc
        .selection(view.id)
        .clone()
        .min_width_1(text)
        .transform(|range| movement::move_next_long_word_start(text, range, count));
    doc.set_selection(view.id, selection);
}

fn move_prev_long_word_start(cx: &mut Context) {
    let count = cx.count();
    let (view, doc) = current!(cx.editor);
    let text = doc.text().slice(..);

    let selection = doc
        .selection(view.id)
        .clone()
        .min_width_1(text)
        .transform(|range| movement::move_prev_long_word_start(text, range, count));
    doc.set_selection(view.id, selection);
}

fn move_next_long_word_end(cx: &mut Context) {
    let count = cx.count();
    let (view, doc) = current!(cx.editor);
    let text = doc.text().slice(..);

    let selection = doc
        .selection(view.id)
        .clone()
        .min_width_1(text)
        .transform(|range| movement::move_next_long_word_end(text, range, count));
    doc.set_selection(view.id, selection);
}

fn goto_file_start(cx: &mut Context) {
    push_jump(cx.editor);
    let (view, doc) = current!(cx.editor);
    doc.set_selection(view.id, Selection::point(0));
}

fn goto_file_end(cx: &mut Context) {
    push_jump(cx.editor);
    let (view, doc) = current!(cx.editor);
    doc.set_selection(view.id, Selection::point(doc.text().len_chars()));
}

fn extend_next_word_start(cx: &mut Context) {
    let count = cx.count();
    let (view, doc) = current!(cx.editor);
    let text = doc.text().slice(..);

    let selection = doc
        .selection(view.id)
        .clone()
        .min_width_1(text)
        .transform(|range| {
            let word = movement::move_next_word_start(text, range, count);
            let pos = word.cursor(text);
            range.put_cursor(text, pos, true)
        });
    doc.set_selection(view.id, selection);
}

fn extend_prev_word_start(cx: &mut Context) {
    let count = cx.count();
    let (view, doc) = current!(cx.editor);
    let text = doc.text().slice(..);

    let selection = doc
        .selection(view.id)
        .clone()
        .min_width_1(text)
        .transform(|range| {
            let word = movement::move_prev_word_start(text, range, count);
            let pos = word.cursor(text);
            range.put_cursor(text, pos, true)
        });
    doc.set_selection(view.id, selection);
}

fn extend_next_word_end(cx: &mut Context) {
    let count = cx.count();
    let (view, doc) = current!(cx.editor);
    let text = doc.text().slice(..);

    let selection = doc
        .selection(view.id)
        .clone()
        .min_width_1(text)
        .transform(|range| {
            let word = movement::move_next_word_end(text, range, count);
            let pos = word.cursor(text);
            range.put_cursor(text, pos, true)
        });
    doc.set_selection(view.id, selection);
}

#[inline]
fn find_char_impl<F>(cx: &mut Context, search_fn: F, inclusive: bool, extend: bool)
where
    F: Fn(RopeSlice, char, usize, usize, bool) -> Option<usize> + 'static,
{
    // TODO: count is reset to 1 before next key so we move it into the closure here.
    // Would be nice to carry over.
    let count = cx.count();

    // need to wait for next key
    // TODO: should this be done by grapheme rather than char?  For example,
    // we can't properly handle the line-ending CRLF case here in terms of char.
    cx.on_next_key(move |cx, event| {
        let ch = match event {
            KeyEvent {
                code: KeyCode::Enter,
                ..
            } =>
            // TODO: this isn't quite correct when CRLF is involved.
            // This hack will work in most cases, since documents don't
            // usually mix line endings.  But we should fix it eventually
            // anyway.
            {
                current!(cx.editor)
                    .1
                    .line_ending
                    .as_str()
                    .chars()
                    .next()
                    .unwrap()
            }

            KeyEvent {
                code: KeyCode::Char(ch),
                ..
            } => ch,
            _ => return,
        };

        let (view, doc) = current!(cx.editor);
        let text = doc.text().slice(..);

        let selection = doc.selection(view.id).clone().transform(|range| {
            let range = if range.anchor < range.head {
                // For block-cursor semantics.
                Range::new(range.anchor, range.head - 1)
            } else {
                range
            };
            search_fn(text, ch, range.head, count, inclusive)
                .map_or(range, |pos| range.put_cursor(text, pos, extend))
        });
        doc.set_selection(view.id, selection);
    })
}

fn find_next_char_impl(
    text: RopeSlice,
    ch: char,
    pos: usize,
    n: usize,
    inclusive: bool,
) -> Option<usize> {
    let pos = (pos + 1).min(text.len_chars());
    if inclusive {
        search::find_nth_next(text, ch, pos, n)
    } else {
        search::find_nth_next(text, ch, pos, n).map(|n| n.saturating_sub(1))
    }
}

fn find_prev_char_impl(
    text: RopeSlice,
    ch: char,
    pos: usize,
    n: usize,
    inclusive: bool,
) -> Option<usize> {
    if inclusive {
        search::find_nth_prev(text, ch, pos, n)
    } else {
        search::find_nth_prev(text, ch, pos, n).map(|n| (n + 1).min(text.len_chars()))
    }
}

fn find_till_char(cx: &mut Context) {
    find_char_impl(
        cx,
        find_next_char_impl,
        false, /* inclusive */
        false, /* extend */
    )
}

fn find_next_char(cx: &mut Context) {
    find_char_impl(
        cx,
        find_next_char_impl,
        true,  /* inclusive */
        false, /* extend */
    )
}

fn extend_till_char(cx: &mut Context) {
    find_char_impl(
        cx,
        find_next_char_impl,
        false, /* inclusive */
        true,  /* extend */
    )
}

fn extend_next_char(cx: &mut Context) {
    find_char_impl(
        cx,
        find_next_char_impl,
        true, /* inclusive */
        true, /* extend */
    )
}

fn till_prev_char(cx: &mut Context) {
    find_char_impl(
        cx,
        find_prev_char_impl,
        false, /* inclusive */
        false, /* extend */
    )
}

fn find_prev_char(cx: &mut Context) {
    find_char_impl(
        cx,
        find_prev_char_impl,
        true,  /* inclusive */
        false, /* extend */
    )
}

fn extend_till_prev_char(cx: &mut Context) {
    find_char_impl(
        cx,
        find_prev_char_impl,
        false, /* inclusive */
        true,  /* extend */
    )
}

fn extend_prev_char(cx: &mut Context) {
    find_char_impl(
        cx,
        find_prev_char_impl,
        true, /* inclusive */
        true, /* extend */
    )
}

fn replace(cx: &mut Context) {
    let mut buf = [0u8; 4]; // To hold utf8 encoded char.

    // need to wait for next key
    cx.on_next_key(move |cx, event| {
        let (view, doc) = current!(cx.editor);
        let ch = match event {
            KeyEvent {
                code: KeyCode::Char(ch),
                ..
            } => Some(&ch.encode_utf8(&mut buf[..])[..]),
            KeyEvent {
                code: KeyCode::Enter,
                ..
            } => Some(doc.line_ending.as_str()),
            _ => None,
        };

        let text = doc.text().slice(..);
        let selection = doc.selection(view.id).clone().min_width_1(text);

        if let Some(ch) = ch {
            let transaction = Transaction::change_by_selection(doc.text(), &selection, |range| {
                if !range.is_empty() {
                    let text: String =
                        RopeGraphemes::new(doc.text().slice(range.from()..range.to()))
                            .map(|g| {
                                let cow: Cow<str> = g.into();
                                if str_is_line_ending(&cow) {
                                    cow
                                } else {
                                    ch.into()
                                }
                            })
                            .collect();

                    (range.from(), range.to(), Some(text.into()))
                } else {
                    // No change.
                    (range.from(), range.to(), None)
                }
            });

            doc.apply(&transaction, view.id);
            doc.append_changes_to_history(view.id);
        }
    })
}

fn switch_case(cx: &mut Context) {
    let (view, doc) = current!(cx.editor);
    let selection = doc
        .selection(view.id)
        .clone()
        .min_width_1(doc.text().slice(..));
    let transaction = Transaction::change_by_selection(doc.text(), &selection, |range| {
        let text: Tendril = range
            .fragment(doc.text().slice(..))
            .chars()
            .flat_map(|ch| {
                if ch.is_lowercase() {
                    ch.to_uppercase().collect()
                } else if ch.is_uppercase() {
                    ch.to_lowercase().collect()
                } else {
                    vec![ch]
                }
            })
            .collect();

        (range.from(), range.to(), Some(text))
    });

    doc.apply(&transaction, view.id);
    doc.append_changes_to_history(view.id);
}

fn switch_to_uppercase(cx: &mut Context) {
    let (view, doc) = current!(cx.editor);
    let selection = doc
        .selection(view.id)
        .clone()
        .min_width_1(doc.text().slice(..));
    let transaction = Transaction::change_by_selection(doc.text(), &selection, |range| {
        let text: Tendril = range.fragment(doc.text().slice(..)).to_uppercase().into();

        (range.from(), range.to(), Some(text))
    });

    doc.apply(&transaction, view.id);
    doc.append_changes_to_history(view.id);
}

fn switch_to_lowercase(cx: &mut Context) {
    let (view, doc) = current!(cx.editor);
    let selection = doc
        .selection(view.id)
        .clone()
        .min_width_1(doc.text().slice(..));
    let transaction = Transaction::change_by_selection(doc.text(), &selection, |range| {
        let text: Tendril = range.fragment(doc.text().slice(..)).to_lowercase().into();

        (range.from(), range.to(), Some(text))
    });

    doc.apply(&transaction, view.id);
    doc.append_changes_to_history(view.id);
}

fn scroll(cx: &mut Context, offset: usize, direction: Direction) {
    use Direction::*;
    let (view, doc) = current!(cx.editor);
    let cursor = coords_at_pos(
        doc.text().slice(..),
        doc.selection(view.id)
            .primary()
            .cursor(doc.text().slice(..)),
    );
    let doc_last_line = doc.text().len_lines() - 1;

    let last_line = view.last_line(doc);

    if direction == Backward && view.first_line == 0
        || direction == Forward && last_line == doc_last_line
    {
        return;
    }

    let scrolloff = PADDING.min(view.area.height as usize / 2); // TODO: user pref

    view.first_line = match direction {
        Forward => view.first_line + offset,
        Backward => view.first_line.saturating_sub(offset),
    }
    .min(doc_last_line);

    // recalculate last line
    let last_line = view.last_line(doc);

    // clamp into viewport
    let line = cursor
        .row
        .max(view.first_line + scrolloff)
        .min(last_line.saturating_sub(scrolloff));

    let text = doc.text().slice(..);
    let pos = pos_at_coords(text, Position::new(line, cursor.col), true); // this func will properly truncate to line end

    // TODO: only manipulate main selection
    doc.set_selection(view.id, Selection::point(pos));
}

fn page_up(cx: &mut Context) {
    let view = view!(cx.editor);
    let offset = view.area.height as usize;
    scroll(cx, offset, Direction::Backward);
}

fn page_down(cx: &mut Context) {
    let view = view!(cx.editor);
    let offset = view.area.height as usize;
    scroll(cx, offset, Direction::Forward);
}

fn half_page_up(cx: &mut Context) {
    let view = view!(cx.editor);
    let offset = view.area.height as usize / 2;
    scroll(cx, offset, Direction::Backward);
}

fn half_page_down(cx: &mut Context) {
    let view = view!(cx.editor);
    let offset = view.area.height as usize / 2;
    scroll(cx, offset, Direction::Forward);
}

fn extend_char_left(cx: &mut Context) {
    let count = cx.count();
    let (view, doc) = current!(cx.editor);
    let text = doc.text().slice(..);

    let selection = doc.selection(view.id).clone().transform(|range| {
        movement::move_horizontally(text, range, Direction::Backward, count, Movement::Extend)
    });
    doc.set_selection(view.id, selection);
}

fn extend_char_right(cx: &mut Context) {
    let count = cx.count();
    let (view, doc) = current!(cx.editor);
    let text = doc.text().slice(..);

    let selection = doc.selection(view.id).clone().transform(|range| {
        movement::move_horizontally(text, range, Direction::Forward, count, Movement::Extend)
    });
    doc.set_selection(view.id, selection);
}

fn extend_line_up(cx: &mut Context) {
    let count = cx.count();
    let (view, doc) = current!(cx.editor);
    let text = doc.text().slice(..);

    let selection = doc.selection(view.id).clone().transform(|range| {
        movement::move_vertically(text, range, Direction::Backward, count, Movement::Extend)
    });
    doc.set_selection(view.id, selection);
}

fn extend_line_down(cx: &mut Context) {
    let count = cx.count();
    let (view, doc) = current!(cx.editor);
    let text = doc.text().slice(..);

    let selection = doc.selection(view.id).clone().transform(|range| {
        movement::move_vertically(text, range, Direction::Forward, count, Movement::Extend)
    });
    doc.set_selection(view.id, selection);
}

fn select_all(cx: &mut Context) {
    let (view, doc) = current!(cx.editor);

    let end = doc.text().len_chars();
    doc.set_selection(view.id, Selection::single(0, end))
}

fn select_regex(cx: &mut Context) {
    let prompt = ui::regex_prompt(cx, "select:".to_string(), move |view, doc, _, regex| {
        let text = doc.text().slice(..);
        if let Some(selection) = selection::select_on_matches(text, doc.selection(view.id), &regex)
        {
            doc.set_selection(view.id, selection);
        }
    });

    cx.push_layer(Box::new(prompt));
}

fn split_selection(cx: &mut Context) {
    let prompt = ui::regex_prompt(cx, "split:".to_string(), move |view, doc, _, regex| {
        let text = doc.text().slice(..);
        let selection = selection::split_on_matches(text, doc.selection(view.id), &regex);
        doc.set_selection(view.id, selection);
    });

    cx.push_layer(Box::new(prompt));
}

fn split_selection_on_newline(cx: &mut Context) {
    let (view, doc) = current!(cx.editor);
    let text = doc.text().slice(..);
    // only compile the regex once
    #[allow(clippy::trivial_regex)]
    static REGEX: Lazy<Regex> =
        Lazy::new(|| Regex::new(r"\r\n|[\n\r\u{000B}\u{000C}\u{0085}\u{2028}\u{2029}]").unwrap());
    let selection = selection::split_on_matches(text, doc.selection(view.id), &REGEX);
    doc.set_selection(view.id, selection);
}

fn search_impl(doc: &mut Document, view: &mut View, contents: &str, regex: &Regex, extend: bool) {
    let text = doc.text().slice(..);
    let selection = doc.selection(view.id);
    let start = {
        // Get the right side of the block cursor.
        let range = selection.primary();
        if range.anchor < range.head {
            range.head
        } else {
            graphemes::next_grapheme_boundary(text, range.head)
        }
    };

    // use find_at to find the next match after the cursor, loop around the end
    // Careful, `Regex` uses `bytes` as offsets, not character indices!
    let mat = regex
        .find_at(contents, start)
        .or_else(|| regex.find(contents));
    // TODO: message on wraparound
    if let Some(mat) = mat {
        let start = text.byte_to_char(mat.start());
        let end = text.byte_to_char(mat.end());

        if end == 0 {
            // skip empty matches that don't make sense
            return;
        }

        let selection = if extend {
            selection.clone().push(Range::new(start, end))
        } else {
            Selection::single(start, end)
        };

        doc.set_selection(view.id, selection);
        align_view(doc, view, Align::Center);
    };
}

// TODO: use one function for search vs extend
fn search(cx: &mut Context) {
    let (_, doc) = current!(cx.editor);

    // TODO: could probably share with select_on_matches?

    // HAXX: sadly we can't avoid allocating a single string for the whole buffer since we can't
    // feed chunks into the regex yet
    let contents = doc.text().slice(..).to_string();

    let prompt = ui::regex_prompt(
        cx,
        "search:".to_string(),
        move |view, doc, registers, regex| {
            search_impl(doc, view, &contents, &regex, false);
            // TODO: only store on enter (accept), not update
            registers.write('\\', vec![regex.as_str().to_string()]);
        },
    );

    cx.push_layer(Box::new(prompt));
}

fn search_next_impl(cx: &mut Context, extend: bool) {
    let (view, doc) = current!(cx.editor);
    let registers = &mut cx.editor.registers;
    if let Some(query) = registers.read('\\') {
        let query = query.first().unwrap();
        let contents = doc.text().slice(..).to_string();
        let regex = Regex::new(query).unwrap();
        search_impl(doc, view, &contents, &regex, extend);
    }
}

fn search_next(cx: &mut Context) {
    search_next_impl(cx, false);
}

fn extend_search_next(cx: &mut Context) {
    search_next_impl(cx, true);
}

fn search_selection(cx: &mut Context) {
    let (view, doc) = current!(cx.editor);
    let contents = doc.text().slice(..);
    let query = doc.selection(view.id).primary().fragment(contents);
    let regex = regex::escape(&query);
    cx.editor.registers.write('\\', vec![regex]);
    search_next(cx);
}

fn extend_line(cx: &mut Context) {
    let count = cx.count();
    let (view, doc) = current!(cx.editor);

    let text = doc.text();
    let range = doc.selection(view.id).primary().min_width_1(text.slice(..));

    let (start_line, end_line) = range.line_range(text.slice(..));
    let start = text.line_to_char(start_line);
    let mut end = text.line_to_char((end_line + count).min(text.len_lines()));

    if range.from() == start && range.to() == end {
        end = text.line_to_char((end_line + count + 1).min(text.len_lines()));
    }

    doc.set_selection(view.id, Selection::single(start, end));
}

fn extend_to_line_bounds(cx: &mut Context) {
    let (view, doc) = current!(cx.editor);

    doc.set_selection(
        view.id,
        doc.selection(view.id).clone().transform(|range| {
            let text = doc.text();

            let (start_line, end_line) = range.line_range(text.slice(..));
            let start = text.line_to_char(start_line);
            let end = text.line_to_char((end_line + 1).min(text.len_lines()));

            if range.anchor <= range.head {
                Range::new(start, end)
            } else {
                Range::new(end, start)
            }
        }),
    );
}

fn delete_selection_impl(reg: &mut Register, doc: &mut Document, view_id: ViewId) {
    let text = doc.text().slice(..);
    let selection = doc.selection(view_id).clone().min_width_1(text);

    // first yank the selection
    let values: Vec<String> = selection.fragments(text).map(Cow::into_owned).collect();
    reg.write(values);

    // then delete
    let transaction = Transaction::change_by_selection(doc.text(), &selection, |range| {
        (range.from(), range.to(), None)
    });
    doc.apply(&transaction, view_id);
}

fn delete_selection(cx: &mut Context) {
    let reg_name = cx.selected_register.name();
    let (view, doc) = current!(cx.editor);
    let registers = &mut cx.editor.registers;
    let reg = registers.get_mut(reg_name);
    delete_selection_impl(reg, doc, view.id);

    doc.append_changes_to_history(view.id);

    // exit select mode, if currently in select mode
    exit_select_mode(cx);
}

fn change_selection(cx: &mut Context) {
    let reg_name = cx.selected_register.name();
    let (view, doc) = current!(cx.editor);
    let registers = &mut cx.editor.registers;
    let reg = registers.get_mut(reg_name);
    delete_selection_impl(reg, doc, view.id);
    enter_insert_mode(doc);
}

fn collapse_selection(cx: &mut Context) {
    let (view, doc) = current!(cx.editor);
    let text = doc.text().slice(..);

    let selection = doc.selection(view.id).clone().transform(|range| {
        let pos = range.cursor(text);
        Range::new(pos, pos)
    });
    doc.set_selection(view.id, selection);
}

fn flip_selections(cx: &mut Context) {
    let (view, doc) = current!(cx.editor);

    let selection = doc
        .selection(view.id)
        .clone()
        .transform(|range| Range::new(range.head, range.anchor));
    doc.set_selection(view.id, selection);
}

fn enter_insert_mode(doc: &mut Document) {
    doc.mode = Mode::Insert;
}

// inserts at the start of each selection
fn insert_mode(cx: &mut Context) {
    let (view, doc) = current!(cx.editor);
    enter_insert_mode(doc);

    let selection = doc
        .selection(view.id)
        .clone()
        .transform(|range| Range::new(range.to(), range.from()));
    doc.set_selection(view.id, selection);
}

// inserts at the end of each selection
fn append_mode(cx: &mut Context) {
    let (view, doc) = current!(cx.editor);
    enter_insert_mode(doc);
    doc.restore_cursor = true;
    let text = doc.text().slice(..);

    let selection = doc.selection(view.id).clone().min_width_1(text);

    // Make sure there's room at the end of the document if the last
    // selection butts up against it.
    let end = text.len_chars();
    let last_range = selection.iter().last().unwrap();
    if !last_range.is_empty() && last_range.head == end {
        let transaction = Transaction::change(
            doc.text(),
            std::array::IntoIter::new([(end, end, Some(doc.line_ending.as_str().into()))]),
        );
        doc.apply(&transaction, view.id);
    }

    let selection = selection.transform(|range| {
        Range::new(
            range.from(),
            graphemes::next_grapheme_boundary(doc.text().slice(..), range.to()),
        )
    });
    doc.set_selection(view.id, selection);
}

mod cmd {
    use super::*;
    use std::collections::HashMap;

    use helix_view::editor::Action;
    use ui::completers::{self, Completer};

    #[derive(Clone)]
    pub struct TypableCommand {
        pub name: &'static str,
        pub alias: Option<&'static str>,
        pub doc: &'static str,
        // params, flags, helper, completer
        pub fun: fn(&mut compositor::Context, &[&str], PromptEvent) -> anyhow::Result<()>,
        pub completer: Option<Completer>,
    }

    fn quit(
        cx: &mut compositor::Context,
        _args: &[&str],
        _event: PromptEvent,
    ) -> anyhow::Result<()> {
        // last view and we have unsaved changes
        if cx.editor.tree.views().count() == 1 {
            buffers_remaining_impl(cx.editor)?
        }

        cx.editor
            .close(view!(cx.editor).id, /* close_buffer */ false);

        Ok(())
    }

    fn force_quit(
        cx: &mut compositor::Context,
        _args: &[&str],
        _event: PromptEvent,
    ) -> anyhow::Result<()> {
        cx.editor
            .close(view!(cx.editor).id, /* close_buffer */ false);

        Ok(())
    }

    fn open(
        cx: &mut compositor::Context,
        args: &[&str],
        _event: PromptEvent,
    ) -> anyhow::Result<()> {
        let path = args.get(0).context("wrong argument count")?;
        let _ = cx.editor.open(path.into(), Action::Replace)?;
        Ok(())
    }

    fn write_impl<P: AsRef<Path>>(
        cx: &mut compositor::Context,
        path: Option<P>,
    ) -> Result<tokio::task::JoinHandle<Result<(), anyhow::Error>>, anyhow::Error> {
        let jobs = &mut cx.jobs;
        let (_, doc) = current!(cx.editor);

        if let Some(path) = path {
            doc.set_path(path.as_ref()).context("invalid filepath")?;
        }
        if doc.path().is_none() {
            bail!("cannot write a buffer without a filename");
        }
        let fmt = doc.auto_format().map(|fmt| {
            let shared = fmt.shared();
            let callback = make_format_callback(
                doc.id(),
                doc.version(),
                Modified::SetUnmodified,
                shared.clone(),
            );
            jobs.callback(callback);
            shared
        });
        Ok(tokio::spawn(doc.format_and_save(fmt)))
    }

    fn write(
        cx: &mut compositor::Context,
        args: &[&str],
        _event: PromptEvent,
    ) -> anyhow::Result<()> {
        let handle = write_impl(cx, args.first())?;
        cx.jobs
            .add(Job::new(handle.unwrap_or_else(|e| Err(e.into()))).wait_before_exiting());

        Ok(())
    }

    fn new_file(
        cx: &mut compositor::Context,
        _args: &[&str],
        _event: PromptEvent,
    ) -> anyhow::Result<()> {
        cx.editor.new_file(Action::Replace);

        Ok(())
    }

    fn format(
        cx: &mut compositor::Context,
        _args: &[&str],
        _event: PromptEvent,
    ) -> anyhow::Result<()> {
        let (_, doc) = current!(cx.editor);

        if let Some(format) = doc.format() {
            let callback =
                make_format_callback(doc.id(), doc.version(), Modified::LeaveModified, format);
            cx.jobs.callback(callback);
        }

        Ok(())
    }
    fn set_indent_style(
        cx: &mut compositor::Context,
        args: &[&str],
        _event: PromptEvent,
    ) -> anyhow::Result<()> {
        use IndentStyle::*;

        // If no argument, report current indent style.
        if args.is_empty() {
            let style = current!(cx.editor).1.indent_style;
            cx.editor.set_status(match style {
                Tabs => "tabs".into(),
                Spaces(1) => "1 space".into(),
                Spaces(n) if (2..=8).contains(&n) => format!("{} spaces", n),
                _ => "error".into(), // Shouldn't happen.
            });
            return Ok(());
        }

        // Attempt to parse argument as an indent style.
        let style = match args.get(0) {
            Some(arg) if "tabs".starts_with(&arg.to_lowercase()) => Some(Tabs),
            Some(&"0") => Some(Tabs),
            Some(arg) => arg
                .parse::<u8>()
                .ok()
                .filter(|n| (1..=8).contains(n))
                .map(Spaces),
            _ => None,
        };

        let style = style.context("invalid indent style")?;
        let doc = doc_mut!(cx.editor);
        doc.indent_style = style;

        Ok(())
    }

    /// Sets or reports the current document's line ending setting.
    fn set_line_ending(
        cx: &mut compositor::Context,
        args: &[&str],
        _event: PromptEvent,
    ) -> anyhow::Result<()> {
        use LineEnding::*;

        // If no argument, report current line ending setting.
        if args.is_empty() {
            let line_ending = current!(cx.editor).1.line_ending;
            cx.editor.set_status(match line_ending {
                Crlf => "crlf".into(),
                LF => "line feed".into(),
                FF => "form feed".into(),
                CR => "carriage return".into(),
                Nel => "next line".into(),

                // These should never be a document's default line ending.
                VT | LS | PS => "error".into(),
            });

            return Ok(());
        }

        // Attempt to parse argument as a line ending.
        let line_ending = match args.get(0) {
            // We check for CR first because it shares a common prefix with CRLF.
            Some(arg) if "cr".starts_with(&arg.to_lowercase()) => Some(CR),
            Some(arg) if "crlf".starts_with(&arg.to_lowercase()) => Some(Crlf),
            Some(arg) if "lf".starts_with(&arg.to_lowercase()) => Some(LF),
            Some(arg) if "ff".starts_with(&arg.to_lowercase()) => Some(FF),
            Some(arg) if "nel".starts_with(&arg.to_lowercase()) => Some(Nel),
            _ => None,
        };

        let line_ending = line_ending.context("invalid line ending")?;
        doc_mut!(cx.editor).line_ending = line_ending;
        Ok(())
    }

    fn earlier(
        cx: &mut compositor::Context,
        args: &[&str],
        _event: PromptEvent,
    ) -> anyhow::Result<()> {
        let uk = args
            .join(" ")
            .parse::<helix_core::history::UndoKind>()
            .map_err(|s| anyhow!(s))?;

        let (view, doc) = current!(cx.editor);
        doc.earlier(view.id, uk);

        Ok(())
    }

    fn later(
        cx: &mut compositor::Context,
        args: &[&str],
        _event: PromptEvent,
    ) -> anyhow::Result<()> {
        let uk = args
            .join(" ")
            .parse::<helix_core::history::UndoKind>()
            .map_err(|s| anyhow!(s))?;
        let (view, doc) = current!(cx.editor);
        doc.later(view.id, uk);

        Ok(())
    }

    fn write_quit(
        cx: &mut compositor::Context,
        args: &[&str],
        event: PromptEvent,
    ) -> anyhow::Result<()> {
        let handle = write_impl(cx, args.first())?;
        let _ = helix_lsp::block_on(handle)?;
        quit(cx, &[], event)
    }

    fn force_write_quit(
        cx: &mut compositor::Context,
        args: &[&str],
        event: PromptEvent,
    ) -> anyhow::Result<()> {
        let handle = write_impl(cx, args.first())?;
        let _ = helix_lsp::block_on(handle)?;
        force_quit(cx, &[], event)
    }

    /// Results an error if there are modified buffers remaining and sets editor error,
    /// otherwise returns `Ok(())`
    fn buffers_remaining_impl(editor: &mut Editor) -> anyhow::Result<()> {
        let modified: Vec<_> = editor
            .documents()
            .filter(|doc| doc.is_modified())
            .map(|doc| {
                doc.relative_path()
                    .map(|path| path.to_string_lossy().to_string())
                    .unwrap_or_else(|| "[scratch]".into())
            })
            .collect();
        if !modified.is_empty() {
            bail!(
                "{} unsaved buffer(s) remaining: {:?}",
                modified.len(),
                modified
            );
        }
        Ok(())
    }

    fn write_all_impl(
        editor: &mut Editor,
        _args: &[&str],
        _event: PromptEvent,
        quit: bool,
        force: bool,
    ) -> anyhow::Result<()> {
        let mut errors = String::new();

        // save all documents
        for (_, doc) in &mut editor.documents {
            if doc.path().is_none() {
                errors.push_str("cannot write a buffer without a filename\n");
                continue;
            }

            // TODO: handle error.
            let _ = helix_lsp::block_on(tokio::spawn(doc.save()));
        }

        if quit {
            if !force {
                buffers_remaining_impl(editor)?;
            }

            // close all views
            let views: Vec<_> = editor.tree.views().map(|(view, _)| view.id).collect();
            for view_id in views {
                editor.close(view_id, false);
            }
        }

        bail!(errors)
    }

    fn write_all(
        cx: &mut compositor::Context,
        args: &[&str],
        event: PromptEvent,
    ) -> anyhow::Result<()> {
        write_all_impl(&mut cx.editor, args, event, false, false)
    }

    fn write_all_quit(
        cx: &mut compositor::Context,
        args: &[&str],
        event: PromptEvent,
    ) -> anyhow::Result<()> {
        write_all_impl(&mut cx.editor, args, event, true, false)
    }

    fn force_write_all_quit(
        cx: &mut compositor::Context,
        args: &[&str],
        event: PromptEvent,
    ) -> anyhow::Result<()> {
        write_all_impl(&mut cx.editor, args, event, true, true)
    }

    fn quit_all_impl(
        editor: &mut Editor,
        _args: &[&str],
        _event: PromptEvent,
        force: bool,
    ) -> anyhow::Result<()> {
        if !force {
            buffers_remaining_impl(editor)?;
        }

        // close all views
        let views: Vec<_> = editor.tree.views().map(|(view, _)| view.id).collect();
        for view_id in views {
            editor.close(view_id, false);
        }

        Ok(())
    }

    fn quit_all(
        cx: &mut compositor::Context,
        args: &[&str],
        event: PromptEvent,
    ) -> anyhow::Result<()> {
        quit_all_impl(&mut cx.editor, args, event, false)
    }

    fn force_quit_all(
        cx: &mut compositor::Context,
        args: &[&str],
        event: PromptEvent,
    ) -> anyhow::Result<()> {
        quit_all_impl(&mut cx.editor, args, event, true)
    }

    fn theme(
        cx: &mut compositor::Context,
        args: &[&str],
        _event: PromptEvent,
    ) -> anyhow::Result<()> {
        let theme = args.first().context("theme not provided")?;
        cx.editor.set_theme_from_name(theme)
    }

    fn yank_main_selection_to_clipboard(
        cx: &mut compositor::Context,
        _args: &[&str],
        _event: PromptEvent,
    ) -> anyhow::Result<()> {
        yank_main_selection_to_clipboard_impl(&mut cx.editor)
    }

    fn yank_joined_to_clipboard(
        cx: &mut compositor::Context,
        args: &[&str],
        _event: PromptEvent,
    ) -> anyhow::Result<()> {
        let (_, doc) = current!(cx.editor);
        let separator = args
            .first()
            .copied()
            .unwrap_or_else(|| doc.line_ending.as_str());
        yank_joined_to_clipboard_impl(&mut cx.editor, separator)
    }

    fn paste_clipboard_after(
        cx: &mut compositor::Context,
        _args: &[&str],
        _event: PromptEvent,
    ) -> anyhow::Result<()> {
        paste_clipboard_impl(&mut cx.editor, Paste::After)
    }

    fn paste_clipboard_before(
        cx: &mut compositor::Context,
        _args: &[&str],
        _event: PromptEvent,
    ) -> anyhow::Result<()> {
        paste_clipboard_impl(&mut cx.editor, Paste::After)
    }

    fn replace_selections_with_clipboard(
        cx: &mut compositor::Context,
        _args: &[&str],
        _event: PromptEvent,
    ) -> anyhow::Result<()> {
        let (view, doc) = current!(cx.editor);

        match cx.editor.clipboard_provider.get_contents() {
            Ok(contents) => {
                let selection = doc
                    .selection(view.id)
                    .clone()
                    .min_width_1(doc.text().slice(..));
                let transaction =
                    Transaction::change_by_selection(doc.text(), &selection, |range| {
                        (range.from(), range.to(), Some(contents.as_str().into()))
                    });

                doc.apply(&transaction, view.id);
                doc.append_changes_to_history(view.id);
                Ok(())
            }
            Err(e) => Err(e.context("Couldn't get system clipboard contents")),
        }
    }

    fn show_clipboard_provider(
        cx: &mut compositor::Context,
        _args: &[&str],
        _event: PromptEvent,
    ) -> anyhow::Result<()> {
        cx.editor
            .set_status(cx.editor.clipboard_provider.name().into());
        Ok(())
    }

    fn change_current_directory(
        cx: &mut compositor::Context,
        args: &[&str],
        _event: PromptEvent,
    ) -> anyhow::Result<()> {
        let dir = args.first().context("target directory not provided")?;

        if let Err(e) = std::env::set_current_dir(dir) {
            bail!("Couldn't change the current working directory: {:?}", e);
        }

        let cwd = std::env::current_dir().context("Couldn't get the new working directory")?;
        cx.editor.set_status(format!(
            "Current working directory is now {}",
            cwd.display()
        ));
        Ok(())
    }

    fn show_current_directory(
        cx: &mut compositor::Context,
        _args: &[&str],
        _event: PromptEvent,
    ) -> anyhow::Result<()> {
        let cwd = std::env::current_dir().context("Couldn't get the new working directory")?;
        cx.editor
            .set_status(format!("Current working directory is {}", cwd.display()));
        Ok(())
    }

    /// Sets the [`Document`]'s encoding..
    fn set_encoding(
        cx: &mut compositor::Context,
        args: &[&str],
        _event: PromptEvent,
    ) -> anyhow::Result<()> {
        let (_, doc) = current!(cx.editor);
        if let Some(label) = args.first() {
            doc.set_encoding(label)
        } else {
            let encoding = doc.encoding().name().to_string();
            cx.editor.set_status(encoding);
            Ok(())
        }
    }

    /// Reload the [`Document`] from its source file.
    fn reload(
        cx: &mut compositor::Context,
        _args: &[&str],
        _event: PromptEvent,
    ) -> anyhow::Result<()> {
        let (view, doc) = current!(cx.editor);
        doc.reload(view.id)
    }

    pub const TYPABLE_COMMAND_LIST: &[TypableCommand] = &[
        TypableCommand {
            name: "quit",
            alias: Some("q"),
            doc: "Close the current view.",
            fun: quit,
            completer: None,
        },
        TypableCommand {
            name: "quit!",
            alias: Some("q!"),
            doc: "Close the current view.",
            fun: force_quit,
            completer: None,
        },
        TypableCommand {
            name: "open",
            alias: Some("o"),
            doc: "Open a file from disk into the current view.",
            fun: open,
            completer: Some(completers::filename),
        },
        TypableCommand {
            name: "write",
            alias: Some("w"),
            doc: "Write changes to disk. Accepts an optional path (:write some/path.txt)",
            fun: write,
            completer: Some(completers::filename),
        },
        TypableCommand {
            name: "new",
            alias: Some("n"),
            doc: "Create a new scratch buffer.",
            fun: new_file,
            completer: Some(completers::filename),
        },
        TypableCommand {
            name: "format",
            alias: Some("fmt"),
            doc: "Format the file using a formatter.",
            fun: format,
            completer: None,
        },
        TypableCommand {
            name: "indent-style",
            alias: None,
            doc: "Set the indentation style for editing. ('t' for tabs or 1-8 for number of spaces.)",
            fun: set_indent_style,
            completer: None,
        },
        TypableCommand {
            name: "line-ending",
            alias: None,
            doc: "Set the document's default line ending. Options: crlf, lf, cr, ff, nel.",
            fun: set_line_ending,
            completer: None,
        },
        TypableCommand {
            name: "earlier",
            alias: Some("ear"),
            doc: "Jump back to an earlier point in edit history. Accepts a number of steps or a time span.",
            fun: earlier,
            completer: None,
        },
        TypableCommand {
            name: "later",
            alias: Some("lat"),
            doc: "Jump to a later point in edit history. Accepts a number of steps or a time span.",
            fun: later,
            completer: None,
        },
        TypableCommand {
            name: "write-quit",
            alias: Some("wq"),
            doc: "Writes changes to disk and closes the current view. Accepts an optional path (:wq some/path.txt)",
            fun: write_quit,
            completer: Some(completers::filename),
        },
        TypableCommand {
            name: "write-quit!",
            alias: Some("wq!"),
            doc: "Writes changes to disk and closes the current view forcefully. Accepts an optional path (:wq! some/path.txt)",
            fun: force_write_quit,
            completer: Some(completers::filename),
        },
        TypableCommand {
            name: "write-all",
            alias: Some("wa"),
            doc: "Writes changes from all views to disk.",
            fun: write_all,
            completer: None,
        },
        TypableCommand {
            name: "write-quit-all",
            alias: Some("wqa"),
            doc: "Writes changes from all views to disk and close all views.",
            fun: write_all_quit,
            completer: None,
        },
        TypableCommand {
            name: "write-quit-all!",
            alias: Some("wqa!"),
            doc: "Writes changes from all views to disk and close all views forcefully (ignoring unsaved changes).",
            fun: force_write_all_quit,
            completer: None,
        },
        TypableCommand {
            name: "quit-all",
            alias: Some("qa"),
            doc: "Close all views.",
            fun: quit_all,
            completer: None,
        },
        TypableCommand {
            name: "quit-all!",
            alias: Some("qa!"),
            doc: "Close all views forcefully (ignoring unsaved changes).",
            fun: force_quit_all,
            completer: None,
        },
        TypableCommand {
            name: "theme",
            alias: None,
            doc: "Change the theme of current view. Requires theme name as argument (:theme <name>)",
            fun: theme,
            completer: Some(completers::theme),
        },
        TypableCommand {
            name: "clipboard-yank",
            alias: None,
            doc: "Yank main selection into system clipboard.",
            fun: yank_main_selection_to_clipboard,
            completer: None,
        },
        TypableCommand {
            name: "clipboard-yank-join",
            alias: None,
            doc: "Yank joined selections into system clipboard. A separator can be provided as first argument. Default value is newline.", // FIXME: current UI can't display long doc.
            fun: yank_joined_to_clipboard,
            completer: None,
        },
        TypableCommand {
            name: "clipboard-paste-after",
            alias: None,
            doc: "Paste system clipboard after selections.",
            fun: paste_clipboard_after,
            completer: None,
        },
        TypableCommand {
            name: "clipboard-paste-before",
            alias: None,
            doc: "Paste system clipboard before selections.",
            fun: paste_clipboard_before,
            completer: None,
        },
        TypableCommand {
            name: "clipboard-paste-replace",
            alias: None,
            doc: "Replace selections with content of system clipboard.",
            fun: replace_selections_with_clipboard,
            completer: None,
        },
        TypableCommand {
            name: "show-clipboard-provider",
            alias: None,
            doc: "Show clipboard provider name in status bar.",
            fun: show_clipboard_provider,
            completer: None,
        },
        TypableCommand {
            name: "change-current-directory",
            alias: Some("cd"),
            doc: "Change the current working directory (:cd <dir>).",
            fun: change_current_directory,
            completer: Some(completers::directory),
        },
        TypableCommand {
            name: "show-directory",
            alias: Some("pwd"),
            doc: "Show the current working directory.",
            fun: show_current_directory,
            completer: None,
        },
        TypableCommand {
            name: "encoding",
            alias: None,
            doc: "Set encoding based on `https://encoding.spec.whatwg.org`",
            fun: set_encoding,
            completer: None,
        },
        TypableCommand {
            name: "reload",
            alias: None,
            doc: "Discard changes and reload from the source file.",
            fun: reload,
            completer: None,
        }
    ];

    pub static COMMANDS: Lazy<HashMap<&'static str, &'static TypableCommand>> = Lazy::new(|| {
        let mut map = HashMap::new();

        for cmd in TYPABLE_COMMAND_LIST {
            map.insert(cmd.name, cmd);
            if let Some(alias) = cmd.alias {
                map.insert(alias, cmd);
            }
        }

        map
    });
}

fn command_mode(cx: &mut Context) {
    let mut prompt = Prompt::new(
        ":".to_owned(),
        Some(':'),
        |input: &str| {
            // we use .this over split_whitespace() because we care about empty segments
            let parts = input.split(' ').collect::<Vec<&str>>();

            // simple heuristic: if there's no just one part, complete command name.
            // if there's a space, per command completion kicks in.
            if parts.len() <= 1 {
                let end = 0..;
                cmd::TYPABLE_COMMAND_LIST
                    .iter()
                    .filter(|command| command.name.contains(input))
                    .map(|command| (end.clone(), Cow::Borrowed(command.name)))
                    .collect()
            } else {
                let part = parts.last().unwrap();

                if let Some(cmd::TypableCommand {
                    completer: Some(completer),
                    ..
                }) = cmd::COMMANDS.get(parts[0])
                {
                    completer(part)
                        .into_iter()
                        .map(|(range, file)| {
                            // offset ranges to input
                            let offset = input.len() - part.len();
                            let range = (range.start + offset)..;
                            (range, file)
                        })
                        .collect()
                } else {
                    Vec::new()
                }
            }
        }, // completion
        move |cx: &mut compositor::Context, input: &str, event: PromptEvent| {
            if event != PromptEvent::Validate {
                return;
            }

            let parts = input.split_whitespace().collect::<Vec<&str>>();
            if parts.is_empty() {
                return;
            }

            if let Some(cmd) = cmd::COMMANDS.get(parts[0]) {
                if let Err(e) = (cmd.fun)(cx, &parts[1..], event) {
                    cx.editor.set_error(format!("{}", e));
                }
            } else {
                cx.editor
                    .set_error(format!("no such command: '{}'", parts[0]));
            };
        },
    );
    prompt.doc_fn = Box::new(|input: &str| {
        let part = input.split(' ').next().unwrap_or_default();

        if let Some(cmd::TypableCommand { doc, .. }) = cmd::COMMANDS.get(part) {
            return Some(doc);
        }

        None
    });

    cx.push_layer(Box::new(prompt));
}

fn file_picker(cx: &mut Context) {
    let root = find_root(None).unwrap_or_else(|| PathBuf::from("./"));
    let picker = ui::file_picker(root);
    cx.push_layer(Box::new(picker));
}

fn buffer_picker(cx: &mut Context) {
    let current = view!(cx.editor).doc;

    let picker = Picker::new(
        cx.editor
            .documents
            .iter()
            .map(|(id, doc)| (id, doc.relative_path()))
            .collect(),
        move |(id, path): &(DocumentId, Option<PathBuf>)| {
            // format_fn
            match path.as_ref().and_then(|path| path.to_str()) {
                Some(path) => {
                    if *id == current {
                        format!("{} (*)", path).into()
                    } else {
                        path.into()
                    }
                }
                None => "[scratch buffer]".into(),
            }
        },
        |editor: &mut Editor, (id, _path): &(DocumentId, Option<PathBuf>), _action| {
            editor.switch(*id, Action::Replace);
        },
    );
    cx.push_layer(Box::new(picker));
}

fn symbol_picker(cx: &mut Context) {
    fn nested_to_flat(
        list: &mut Vec<lsp::SymbolInformation>,
        file: &lsp::TextDocumentIdentifier,
        symbol: lsp::DocumentSymbol,
    ) {
        #[allow(deprecated)]
        list.push(lsp::SymbolInformation {
            name: symbol.name,
            kind: symbol.kind,
            tags: symbol.tags,
            deprecated: symbol.deprecated,
            location: lsp::Location::new(file.uri.clone(), symbol.selection_range),
            container_name: None,
        });
        for child in symbol.children.into_iter().flatten() {
            nested_to_flat(list, file, child);
        }
    }
    let (_, doc) = current!(cx.editor);

    let language_server = match doc.language_server() {
        Some(language_server) => language_server,
        None => return,
    };
    let offset_encoding = language_server.offset_encoding();

    let future = language_server.document_symbols(doc.identifier());

    cx.callback(
        future,
        move |editor: &mut Editor,
              compositor: &mut Compositor,
              response: Option<lsp::DocumentSymbolResponse>| {
            if let Some(symbols) = response {
                // lsp has two ways to represent symbols (flat/nested)
                // convert the nested variant to flat, so that we have a homogeneous list
                let symbols = match symbols {
                    lsp::DocumentSymbolResponse::Flat(symbols) => symbols,
                    lsp::DocumentSymbolResponse::Nested(symbols) => {
                        let (_view, doc) = current!(editor);
                        let mut flat_symbols = Vec::new();
                        for symbol in symbols {
                            nested_to_flat(&mut flat_symbols, &doc.identifier(), symbol)
                        }
                        flat_symbols
                    }
                };

                let picker = Picker::new(
                    symbols,
                    |symbol| (&symbol.name).into(),
                    move |editor: &mut Editor, symbol, _action| {
                        push_jump(editor);
                        let (view, doc) = current!(editor);

                        if let Some(range) =
                            lsp_range_to_range(doc.text(), symbol.location.range, offset_encoding)
                        {
                            doc.set_selection(view.id, Selection::single(range.to(), range.from()));
                            align_view(doc, view, Align::Center);
                        }
                    },
                );
                compositor.push(Box::new(picker))
            }
        },
    )
}

pub fn code_action(cx: &mut Context) {
    let (view, doc) = current!(cx.editor);

    let language_server = match doc.language_server() {
        Some(language_server) => language_server,
        None => return,
    };

    let range = range_to_lsp_range(
        doc.text(),
        doc.selection(view.id).primary(),
        language_server.offset_encoding(),
    );

    let future = language_server.code_actions(doc.identifier(), range);
    let offset_encoding = language_server.offset_encoding();

    cx.callback(
        future,
        move |_editor: &mut Editor,
              compositor: &mut Compositor,
              response: Option<lsp::CodeActionResponse>| {
            if let Some(actions) = response {
                let picker = Picker::new(
                    actions,
                    |action| match action {
                        lsp::CodeActionOrCommand::CodeAction(action) => {
                            action.title.as_str().into()
                        }
                        lsp::CodeActionOrCommand::Command(command) => command.title.as_str().into(),
                    },
                    move |editor, code_action, _action| match code_action {
                        lsp::CodeActionOrCommand::Command(command) => {
                            log::debug!("code action command: {:?}", command);
                            editor.set_error(String::from("Handling code action command is not implemented yet, see https://github.com/helix-editor/helix/issues/183"));
                        }
                        lsp::CodeActionOrCommand::CodeAction(code_action) => {
                            log::debug!("code action: {:?}", code_action);
                            if let Some(ref workspace_edit) = code_action.edit {
                                apply_workspace_edit(editor, offset_encoding, workspace_edit)
                            }
                        }
                    },
                );
                compositor.push(Box::new(picker))
            }
        },
    )
}

fn apply_workspace_edit(
    editor: &mut Editor,
    offset_encoding: OffsetEncoding,
    workspace_edit: &lsp::WorkspaceEdit,
) {
    if let Some(ref changes) = workspace_edit.changes {
        log::debug!("workspace changes: {:?}", changes);
        editor.set_error(String::from("Handling workspace changesis not implemented yet, see https://github.com/helix-editor/helix/issues/183"));
        return;
        // Not sure if it works properly, it'll be safer to just panic here to avoid breaking some parts of code on which code actions will be used
        // TODO: find some example that uses workspace changes, and test it
        // for (url, edits) in changes.iter() {
        //     let file_path = url.origin().ascii_serialization();
        //     let file_path = std::path::PathBuf::from(file_path);
        //     let file = std::fs::File::open(file_path).unwrap();
        //     let mut text = Rope::from_reader(file).unwrap();
        //     let transaction = edits_to_changes(&text, edits);
        //     transaction.apply(&mut text);
        // }
    }

    if let Some(ref document_changes) = workspace_edit.document_changes {
        match document_changes {
            lsp::DocumentChanges::Edits(document_edits) => {
                for document_edit in document_edits {
                    let (view, doc) = current!(editor);
                    assert_eq!(doc.url().unwrap(), document_edit.text_document.uri);
                    let edits = document_edit
                        .edits
                        .iter()
                        .map(|edit| match edit {
                            lsp::OneOf::Left(text_edit) => text_edit,
                            lsp::OneOf::Right(annotated_text_edit) => {
                                &annotated_text_edit.text_edit
                            }
                        })
                        .cloned()
                        .collect();

                    let transaction = helix_lsp::util::generate_transaction_from_edits(
                        doc.text(),
                        edits,
                        offset_encoding,
                    );
                    doc.apply(&transaction, view.id);
                    doc.append_changes_to_history(view.id);
                }
            }
            lsp::DocumentChanges::Operations(operations) => {
                log::debug!("document changes - operations: {:?}", operations);
                editor.set_error(String::from("Handling document operations is not implemented yet, see https://github.com/helix-editor/helix/issues/183"));
            }
        }
    }
}

fn last_picker(cx: &mut Context) {
    // TODO: last picker does not seemed to work well with buffer_picker
    cx.callback = Some(Box::new(|compositor: &mut Compositor| {
        if let Some(picker) = compositor.last_picker.take() {
            compositor.push(picker);
        }
        // XXX: figure out how to show error when no last picker lifetime
        // cx.editor.set_error("no last picker".to_owned())
    }));
}

// I inserts at the first nonwhitespace character of each line with a selection
fn prepend_to_line(cx: &mut Context) {
    goto_first_nonwhitespace(cx);
    let doc = doc_mut!(cx.editor);
    enter_insert_mode(doc);
}

// A inserts at the end of each line with a selection
fn append_to_line(cx: &mut Context) {
    let (view, doc) = current!(cx.editor);
    enter_insert_mode(doc);

    let selection = doc.selection(view.id).clone().transform(|range| {
        let text = doc.text().slice(..);
        let line = range.cursor_line(text);
        let pos = line_end_char_index(&text, line);
        Range::new(pos, pos)
    });
    doc.set_selection(view.id, selection);
}

/// Sometimes when applying formatting changes we want to mark the buffer as unmodified, for
/// example because we just applied the same changes while saving.
enum Modified {
    SetUnmodified,
    LeaveModified,
}

// Creates an LspCallback that waits for formatting changes to be computed. When they're done,
// it applies them, but only if the doc hasn't changed.
//
// TODO: provide some way to cancel this, probably as part of a more general job cancellation
// scheme
async fn make_format_callback(
    doc_id: DocumentId,
    doc_version: i32,
    modified: Modified,
    format: impl Future<Output = helix_lsp::util::LspFormatting> + Send + 'static,
) -> anyhow::Result<job::Callback> {
    let format = format.await;
    let call: job::Callback = Box::new(move |editor: &mut Editor, _compositor: &mut Compositor| {
        let view_id = view!(editor).id;
        if let Some(doc) = editor.document_mut(doc_id) {
            if doc.version() == doc_version {
                doc.apply(&Transaction::from(format), view_id);
                doc.append_changes_to_history(view_id);
                if let Modified::SetUnmodified = modified {
                    doc.reset_modified();
                }
            } else {
                log::info!("discarded formatting changes because the document changed");
            }
        }
    });
    Ok(call)
}

enum Open {
    Below,
    Above,
}

fn open(cx: &mut Context, open: Open) {
    let count = cx.count();
    let (view, doc) = current!(cx.editor);
    enter_insert_mode(doc);

    let text = doc.text().slice(..);
    let contents = doc.text();
    let selection = doc.selection(view.id);

    let mut ranges = SmallVec::with_capacity(selection.len());
    let mut offs = 0;

    let mut transaction = Transaction::change_by_selection(contents, selection, |range| {
        let line = range.cursor_line(text);

        let line = match open {
            // adjust position to the end of the line (next line - 1)
            Open::Below => line + 1,
            // adjust position to the end of the previous line (current line - 1)
            Open::Above => line,
        };

        // Index to insert newlines after, as well as the char width
        // to use to compensate for those inserted newlines.
        let (line_end_index, line_end_offset_width) = if line == 0 {
            (0, 0)
        } else {
            (
                line_end_char_index(&doc.text().slice(..), line.saturating_sub(1)),
                doc.line_ending.len_chars(),
            )
        };

        // TODO: share logic with insert_newline for indentation
        let indent_level = indent::suggested_indent_for_pos(
            doc.language_config(),
            doc.syntax(),
            text,
            line_end_index,
            true,
        );
        let indent = doc.indent_unit().repeat(indent_level);
        let indent_len = indent.len();
        let mut text = String::with_capacity(1 + indent_len);
        text.push_str(doc.line_ending.as_str());
        text.push_str(&indent);
        let text = text.repeat(count);

        // calculate new selection ranges
        let pos = offs + line_end_index + line_end_offset_width;
        for i in 0..count {
            // pos                    -> beginning of reference line,
            // + (i * (1+indent_len)) -> beginning of i'th line from pos
            // + indent_len ->        -> indent for i'th line
            ranges.push(Range::point(pos + (i * (1 + indent_len)) + indent_len));
        }

        offs += text.chars().count();

        (line_end_index, line_end_index, Some(text.into()))
    });

    transaction = transaction.with_selection(Selection::new(ranges, selection.primary_index()));

    doc.apply(&transaction, view.id);
}

// o inserts a new line after each line with a selection
fn open_below(cx: &mut Context) {
    open(cx, Open::Below)
}

// O inserts a new line before each line with a selection
fn open_above(cx: &mut Context) {
    open(cx, Open::Above)
}

fn normal_mode(cx: &mut Context) {
    let (view, doc) = current!(cx.editor);

    doc.mode = Mode::Normal;

    doc.append_changes_to_history(view.id);

    // if leaving append mode, move cursor back by 1
    if doc.restore_cursor {
        let text = doc.text().slice(..);
        let selection = doc.selection(view.id).clone().transform(|range| {
            Range::new(
                range.from(),
                graphemes::prev_grapheme_boundary(text, range.to()),
            )
        });
        doc.set_selection(view.id, selection);

        doc.restore_cursor = false;
    }
}

// Store a jump on the jumplist.
fn push_jump(editor: &mut Editor) {
    let (view, doc) = current!(editor);
    let jump = (doc.id(), doc.selection(view.id).clone());
    view.jumps.push(jump);
}

fn goto_last_accessed_file(cx: &mut Context) {
    let alternate_file = view!(cx.editor).last_accessed_doc;
    if let Some(alt) = alternate_file {
        cx.editor.switch(alt, Action::Replace);
    } else {
        cx.editor.set_error("no last accessed buffer".to_owned())
    }
}

fn select_mode(cx: &mut Context) {
    let (view, doc) = current!(cx.editor);
    let text = doc.text().slice(..);

    // Make sure all selections are at least 1-wide.
    // (With the exception of being in an empty document, of course.)
    let selection = doc.selection(view.id).clone().transform(|range| {
        if range.is_empty() && range.head == text.len_chars() {
            Range::new(
                graphemes::prev_grapheme_boundary(text, range.anchor),
                range.head,
            )
        } else {
            range.min_width_1(text)
        }
    });
    doc.set_selection(view.id, selection);

    doc_mut!(cx.editor).mode = Mode::Select;
}

fn exit_select_mode(cx: &mut Context) {
    doc_mut!(cx.editor).mode = Mode::Normal;
}

<<<<<<< HEAD
fn goto_prehook(cx: &mut Context) -> bool {
    if let Some(count) = cx.count {
        push_jump(cx.editor);

        let (view, doc) = current!(cx.editor);
        let line_idx = std::cmp::min(count.get() - 1, doc.text().len_lines().saturating_sub(1));
        let pos = doc.text().line_to_char(line_idx);
        doc.set_selection(view.id, Selection::point(pos));
        true
    } else {
        false
    }
}

=======
>>>>>>> 88d6f652
fn goto_impl(
    editor: &mut Editor,
    compositor: &mut Compositor,
    locations: Vec<lsp::Location>,
    offset_encoding: OffsetEncoding,
) {
    push_jump(editor);

    fn jump_to(
        editor: &mut Editor,
        location: &lsp::Location,
        offset_encoding: OffsetEncoding,
        action: Action,
    ) {
        let path = location
            .uri
            .to_file_path()
            .expect("unable to convert URI to filepath");
        let _id = editor.open(path, action).expect("editor.open failed");
        let (view, doc) = current!(editor);
        let definition_pos = location.range.start;
        // TODO: convert inside server
        let new_pos =
            if let Some(new_pos) = lsp_pos_to_pos(doc.text(), definition_pos, offset_encoding) {
                new_pos
            } else {
                return;
            };
        doc.set_selection(view.id, Selection::point(new_pos));
        align_view(doc, view, Align::Center);
    }

    match locations.as_slice() {
        [location] => {
            jump_to(editor, location, offset_encoding, Action::Replace);
        }
        [] => {
            editor.set_error("No definition found.".to_string());
        }
        _locations => {
            let picker = ui::Picker::new(
                locations,
                |location| {
                    let file = location.uri.as_str();
                    let line = location.range.start.line;
                    format!("{}:{}", file, line).into()
                },
                move |editor: &mut Editor, location, action| {
                    jump_to(editor, location, offset_encoding, action)
                },
            );
            compositor.push(Box::new(picker));
        }
    }
}

fn goto_definition(cx: &mut Context) {
    let (view, doc) = current!(cx.editor);
    let language_server = match doc.language_server() {
        Some(language_server) => language_server,
        None => return,
    };

    let offset_encoding = language_server.offset_encoding();

    let pos = pos_to_lsp_pos(
        doc.text(),
        doc.selection(view.id)
            .primary()
            .cursor(doc.text().slice(..)),
        offset_encoding,
    );

    // TODO: handle fails
    let future = language_server.goto_definition(doc.identifier(), pos, None);

    cx.callback(
        future,
        move |editor: &mut Editor,
              compositor: &mut Compositor,
              response: Option<lsp::GotoDefinitionResponse>| {
            let items = match response {
                Some(lsp::GotoDefinitionResponse::Scalar(location)) => vec![location],
                Some(lsp::GotoDefinitionResponse::Array(locations)) => locations,
                Some(lsp::GotoDefinitionResponse::Link(locations)) => locations
                    .into_iter()
                    .map(|location_link| lsp::Location {
                        uri: location_link.target_uri,
                        range: location_link.target_range,
                    })
                    .collect(),
                None => Vec::new(),
            };

            goto_impl(editor, compositor, items, offset_encoding);
        },
    );
}

fn goto_type_definition(cx: &mut Context) {
    let (view, doc) = current!(cx.editor);
    let language_server = match doc.language_server() {
        Some(language_server) => language_server,
        None => return,
    };

    let offset_encoding = language_server.offset_encoding();

    let pos = pos_to_lsp_pos(
        doc.text(),
        doc.selection(view.id)
            .primary()
            .cursor(doc.text().slice(..)),
        offset_encoding,
    );

    // TODO: handle fails
    let future = language_server.goto_type_definition(doc.identifier(), pos, None);

    cx.callback(
        future,
        move |editor: &mut Editor,
              compositor: &mut Compositor,
              response: Option<lsp::GotoDefinitionResponse>| {
            let items = match response {
                Some(lsp::GotoDefinitionResponse::Scalar(location)) => vec![location],
                Some(lsp::GotoDefinitionResponse::Array(locations)) => locations,
                Some(lsp::GotoDefinitionResponse::Link(locations)) => locations
                    .into_iter()
                    .map(|location_link| lsp::Location {
                        uri: location_link.target_uri,
                        range: location_link.target_range,
                    })
                    .collect(),
                None => Vec::new(),
            };

            goto_impl(editor, compositor, items, offset_encoding);
        },
    );
}

fn goto_implementation(cx: &mut Context) {
    let (view, doc) = current!(cx.editor);
    let language_server = match doc.language_server() {
        Some(language_server) => language_server,
        None => return,
    };

    let offset_encoding = language_server.offset_encoding();

    let pos = pos_to_lsp_pos(
        doc.text(),
        doc.selection(view.id)
            .primary()
            .cursor(doc.text().slice(..)),
        offset_encoding,
    );

    // TODO: handle fails
    let future = language_server.goto_implementation(doc.identifier(), pos, None);

    cx.callback(
        future,
        move |editor: &mut Editor,
              compositor: &mut Compositor,
              response: Option<lsp::GotoDefinitionResponse>| {
            let items = match response {
                Some(lsp::GotoDefinitionResponse::Scalar(location)) => vec![location],
                Some(lsp::GotoDefinitionResponse::Array(locations)) => locations,
                Some(lsp::GotoDefinitionResponse::Link(locations)) => locations
                    .into_iter()
                    .map(|location_link| lsp::Location {
                        uri: location_link.target_uri,
                        range: location_link.target_range,
                    })
                    .collect(),
                None => Vec::new(),
            };

            goto_impl(editor, compositor, items, offset_encoding);
        },
    );
}

fn goto_reference(cx: &mut Context) {
    let (view, doc) = current!(cx.editor);
    let language_server = match doc.language_server() {
        Some(language_server) => language_server,
        None => return,
    };

    let offset_encoding = language_server.offset_encoding();

    let pos = pos_to_lsp_pos(
        doc.text(),
        doc.selection(view.id)
            .primary()
            .cursor(doc.text().slice(..)),
        offset_encoding,
    );

    // TODO: handle fails
    let future = language_server.goto_reference(doc.identifier(), pos, None);

    cx.callback(
        future,
        move |editor: &mut Editor,
              compositor: &mut Compositor,
              items: Option<Vec<lsp::Location>>| {
            goto_impl(
                editor,
                compositor,
                items.unwrap_or_default(),
                offset_encoding,
            );
        },
    );
}

fn goto_pos(editor: &mut Editor, pos: usize) {
    push_jump(editor);

    let (view, doc) = current!(editor);

    doc.set_selection(view.id, Selection::point(pos));
    align_view(doc, view, Align::Center);
}

fn goto_first_diag(cx: &mut Context) {
    let editor = &mut cx.editor;
    let (_, doc) = current!(editor);

    let diag = if let Some(diag) = doc.diagnostics().first() {
        diag.range.start
    } else {
        return;
    };

    goto_pos(editor, diag);
}

fn goto_last_diag(cx: &mut Context) {
    let editor = &mut cx.editor;
    let (_, doc) = current!(editor);

    let diag = if let Some(diag) = doc.diagnostics().last() {
        diag.range.start
    } else {
        return;
    };

    goto_pos(editor, diag);
}

fn goto_next_diag(cx: &mut Context) {
    let editor = &mut cx.editor;
    let (view, doc) = current!(editor);

    let cursor_pos = doc
        .selection(view.id)
        .primary()
        .cursor(doc.text().slice(..));
    let diag = if let Some(diag) = doc
        .diagnostics()
        .iter()
        .map(|diag| diag.range.start)
        .find(|&pos| pos > cursor_pos)
    {
        diag
    } else if let Some(diag) = doc.diagnostics().first() {
        diag.range.start
    } else {
        return;
    };

    goto_pos(editor, diag);
}

fn goto_prev_diag(cx: &mut Context) {
    let editor = &mut cx.editor;
    let (view, doc) = current!(editor);

    let cursor_pos = doc
        .selection(view.id)
        .primary()
        .cursor(doc.text().slice(..));
    let diag = if let Some(diag) = doc
        .diagnostics()
        .iter()
        .rev()
        .map(|diag| diag.range.start)
        .find(|&pos| pos < cursor_pos)
    {
        diag
    } else if let Some(diag) = doc.diagnostics().last() {
        diag.range.start
    } else {
        return;
    };

    goto_pos(editor, diag);
}

fn signature_help(cx: &mut Context) {
    let (view, doc) = current!(cx.editor);

    let language_server = match doc.language_server() {
        Some(language_server) => language_server,
        None => return,
    };

    let pos = pos_to_lsp_pos(
        doc.text(),
        doc.selection(view.id)
            .primary()
            .cursor(doc.text().slice(..)),
        language_server.offset_encoding(),
    );

    // TODO: handle fails
    let future = language_server.text_document_signature_help(doc.identifier(), pos, None);

    cx.callback(
        future,
        move |_editor: &mut Editor,
              _compositor: &mut Compositor,
              response: Option<lsp::SignatureHelp>| {
            if let Some(signature_help) = response {
                log::info!("{:?}", signature_help);
                // signatures
                // active_signature
                // active_parameter
                // render as:

                // signature
                // ----------
                // doc

                // with active param highlighted
            }
        },
    );
}

// NOTE: Transactions in this module get appended to history when we switch back to normal mode.
pub mod insert {
    use super::*;
    pub type Hook = fn(&Rope, &Selection, char) -> Option<Transaction>;
    pub type PostHook = fn(&mut Context, char);

    fn completion(cx: &mut Context, ch: char) {
        // if ch matches completion char, trigger completion
        let doc = doc_mut!(cx.editor);
        let language_server = match doc.language_server() {
            Some(language_server) => language_server,
            None => return,
        };

        let capabilities = language_server.capabilities();

        if let lsp::ServerCapabilities {
            completion_provider:
                Some(lsp::CompletionOptions {
                    trigger_characters: Some(triggers),
                    ..
                }),
            ..
        } = capabilities
        {
            // TODO: what if trigger is multiple chars long
            let is_trigger = triggers.iter().any(|trigger| trigger.contains(ch));

            if is_trigger {
                super::completion(cx);
            }
        }
    }

    fn signature_help(cx: &mut Context, ch: char) {
        // if ch matches signature_help char, trigger
        let doc = doc_mut!(cx.editor);
        let language_server = match doc.language_server() {
            Some(language_server) => language_server,
            None => return,
        };

        let capabilities = language_server.capabilities();

        if let lsp::ServerCapabilities {
            signature_help_provider:
                Some(lsp::SignatureHelpOptions {
                    trigger_characters: Some(triggers),
                    // TODO: retrigger_characters
                    ..
                }),
            ..
        } = capabilities
        {
            // TODO: what if trigger is multiple chars long
            let is_trigger = triggers.iter().any(|trigger| trigger.contains(ch));

            if is_trigger {
                super::signature_help(cx);
            }
        }

        // SignatureHelp {
        // signatures: [
        //  SignatureInformation {
        //      label: "fn open(&mut self, path: PathBuf, action: Action) -> Result<DocumentId, Error>",
        //      documentation: None,
        //      parameters: Some(
        //          [ParameterInformation { label: Simple("path: PathBuf"), documentation: None },
        //          ParameterInformation { label: Simple("action: Action"), documentation: None }]
        //      ),
        //      active_parameter: Some(0)
        //  }
        // ],
        // active_signature: None, active_parameter: Some(0)
        // }
    }

    // The default insert hook: simply insert the character
    #[allow(clippy::unnecessary_wraps)] // need to use Option<> because of the Hook signature
    fn insert(doc: &Rope, selection: &Selection, ch: char) -> Option<Transaction> {
        let t = Tendril::from_char(ch);
        let transaction = Transaction::insert(doc, selection, t);
        Some(transaction)
    }

    use helix_core::auto_pairs;
    const HOOKS: &[Hook] = &[auto_pairs::hook, insert];
    const POST_HOOKS: &[PostHook] = &[completion, signature_help];

    pub fn insert_char(cx: &mut Context, c: char) {
        let (view, doc) = current!(cx.editor);

        let text = doc.text();
        let selection = doc.selection(view.id).clone().cursors(text.slice(..));

        // run through insert hooks, stopping on the first one that returns Some(t)
        for hook in HOOKS {
            if let Some(transaction) = hook(text, &selection, c) {
                doc.apply(&transaction, view.id);
                break;
            }
        }

        // TODO: need a post insert hook too for certain triggers (autocomplete, signature help, etc)
        // this could also generically look at Transaction, but it's a bit annoying to look at
        // Operation instead of Change.
        for hook in POST_HOOKS {
            hook(cx, c);
        }
    }

    pub fn insert_tab(cx: &mut Context) {
        let (view, doc) = current!(cx.editor);
        // TODO: round out to nearest indentation level (for example a line with 3 spaces should
        // indent by one to reach 4 spaces).

        let indent = Tendril::from(doc.indent_unit());
        let transaction = Transaction::insert(
            doc.text(),
            &doc.selection(view.id).clone().cursors(doc.text().slice(..)),
            indent,
        );
        doc.apply(&transaction, view.id);
    }

    pub fn insert_newline(cx: &mut Context) {
        let (view, doc) = current!(cx.editor);
        let text = doc.text().slice(..);

        let contents = doc.text();
        let selection = doc.selection(view.id).clone().cursors(text);
        let mut ranges = SmallVec::with_capacity(selection.len());

        // TODO: this is annoying, but we need to do it to properly calculate pos after edits
        let mut offs = 0;

        let mut transaction = Transaction::change_by_selection(contents, &selection, |range| {
            let pos = range.head;

            let prev = if pos == 0 {
                ' '
            } else {
                contents.char(pos - 1)
            };
            let curr = contents.get_char(pos).unwrap_or(' ');

            // TODO: offset range.head by 1? when calculating?
            let indent_level = indent::suggested_indent_for_pos(
                doc.language_config(),
                doc.syntax(),
                text,
                pos.saturating_sub(1),
                true,
            );
            let indent = doc.indent_unit().repeat(indent_level);
            let mut text = String::with_capacity(1 + indent.len());
            text.push_str(doc.line_ending.as_str());
            text.push_str(&indent);

            let head = pos + offs + text.chars().count();

            // TODO: range replace or extend
            // range.replace(|range| range.is_empty(), head); -> fn extend if cond true, new head pos
            // can be used with cx.mode to do replace or extend on most changes
            ranges.push(Range::new(
                if range.is_empty() {
                    head
                } else {
                    range.anchor + offs
                },
                head,
            ));

            // if between a bracket pair
            if helix_core::auto_pairs::PAIRS.contains(&(prev, curr)) {
                // another newline, indent the end bracket one level less
                let indent = doc.indent_unit().repeat(indent_level.saturating_sub(1));
                text.push_str(doc.line_ending.as_str());
                text.push_str(&indent);
            }

            offs += text.chars().count();

            (pos, pos, Some(text.into()))
        });

        transaction = transaction.with_selection(Selection::new(ranges, selection.primary_index()));
        //

        doc.apply(&transaction, view.id);
    }

    // TODO: handle indent-aware delete
    pub fn delete_char_backward(cx: &mut Context) {
        let count = cx.count();
        let (view, doc) = current!(cx.editor);
        let text = doc.text().slice(..);
        let transaction =
            Transaction::change_by_selection(doc.text(), doc.selection(view.id), |range| {
                (
                    graphemes::nth_prev_grapheme_boundary(text, range.head, count),
                    range.head,
                    None,
                )
            });
        doc.apply(&transaction, view.id);
    }

    pub fn delete_char_forward(cx: &mut Context) {
        let count = cx.count();
        let (view, doc) = current!(cx.editor);
        let text = doc.text().slice(..);
        let transaction =
            Transaction::change_by_selection(doc.text(), doc.selection(view.id), |range| {
                (
                    range.head,
                    graphemes::nth_next_grapheme_boundary(text, range.head, count),
                    None,
                )
            });
        doc.apply(&transaction, view.id);
    }

    pub fn delete_word_backward(cx: &mut Context) {
        let count = cx.count();
        let (view, doc) = current!(cx.editor);
        let text = doc.text().slice(..);

        let selection = doc
            .selection(view.id)
            .clone()
            .transform(|range| movement::move_prev_word_start(text, range, count));
        doc.set_selection(view.id, selection);
        delete_selection(cx)
    }
}

// Undo / Redo

// TODO: each command could simply return a Option<transaction>, then the higher level handles
// storing it?

fn undo(cx: &mut Context) {
    let (view, doc) = current!(cx.editor);
    let view_id = view.id;
    doc.undo(view_id);
}

fn redo(cx: &mut Context) {
    let (view, doc) = current!(cx.editor);
    let view_id = view.id;
    doc.redo(view_id);
}

// Yank / Paste

fn yank(cx: &mut Context) {
    let (view, doc) = current!(cx.editor);
    let text = doc.text().slice(..);

    let values: Vec<String> = doc
        .selection(view.id)
        .clone()
        .min_width_1(text)
        .fragments(text)
        .map(Cow::into_owned)
        .collect();

    let msg = format!(
        "yanked {} selection(s) to register {}",
        values.len(),
        cx.selected_register.name()
    );

    cx.editor
        .registers
        .write(cx.selected_register.name(), values);

    cx.editor.set_status(msg)
}

fn yank_joined_to_clipboard_impl(editor: &mut Editor, separator: &str) -> anyhow::Result<()> {
    let (view, doc) = current!(editor);
    let text = doc.text().slice(..);

    let values: Vec<String> = doc
        .selection(view.id)
        .clone()
        .min_width_1(text)
        .fragments(text)
        .map(Cow::into_owned)
        .collect();

    let msg = format!(
        "joined and yanked {} selection(s) to system clipboard",
        values.len(),
    );

    let joined = values.join(separator);

    editor
        .clipboard_provider
        .set_contents(joined)
        .context("Couldn't set system clipboard content")?;

    editor.set_status(msg);

    Ok(())
}

fn yank_joined_to_clipboard(cx: &mut Context) {
    let line_ending = current!(cx.editor).1.line_ending;
    let _ = yank_joined_to_clipboard_impl(&mut cx.editor, line_ending.as_str());
}

fn yank_main_selection_to_clipboard_impl(editor: &mut Editor) -> anyhow::Result<()> {
    let (view, doc) = current!(editor);
    let text = doc.text().slice(..);

    let value = doc
        .selection(view.id)
        .primary()
        .min_width_1(text)
        .fragment(text);

    if let Err(e) = editor.clipboard_provider.set_contents(value.into_owned()) {
        bail!("Couldn't set system clipboard content: {:?}", e);
    }

    editor.set_status("yanked main selection to system clipboard".to_owned());
    Ok(())
}

fn yank_main_selection_to_clipboard(cx: &mut Context) {
    let _ = yank_main_selection_to_clipboard_impl(&mut cx.editor);
}

#[derive(Copy, Clone)]
enum Paste {
    Before,
    After,
}

fn paste_impl(
    values: &[String],
    doc: &mut Document,
    view: &View,
    action: Paste,
) -> Option<Transaction> {
    let repeat = std::iter::repeat(
        values
            .last()
            .map(|value| Tendril::from_slice(value))
            .unwrap(),
    );

    // if any of values ends with a line ending, it's linewise paste
    let linewise = values
        .iter()
        .any(|value| get_line_ending_of_str(value).is_some());

    let mut values = values.iter().cloned().map(Tendril::from).chain(repeat);

    let text = doc.text();
    let selection = doc.selection(view.id).clone().min_width_1(text.slice(..));

    let transaction = Transaction::change_by_selection(text, &selection, |range| {
        let pos = match (action, linewise) {
            // paste linewise before
            (Paste::Before, true) => text.line_to_char(text.char_to_line(range.from())),
            // paste linewise after
            (Paste::After, true) => {
                let line = range.line_range(text.slice(..)).1;
                text.line_to_char((line + 1).min(text.len_lines()))
            }
            // paste insert
            (Paste::Before, false) => range.from(),
            // paste append
            (Paste::After, false) => range.to(),
        };
        (pos, pos, Some(values.next().unwrap()))
    });

    Some(transaction)
}

fn paste_clipboard_impl(editor: &mut Editor, action: Paste) -> anyhow::Result<()> {
    let (view, doc) = current!(editor);

    match editor
        .clipboard_provider
        .get_contents()
        .map(|contents| paste_impl(&[contents], doc, view, action))
    {
        Ok(Some(transaction)) => {
            doc.apply(&transaction, view.id);
            doc.append_changes_to_history(view.id);
            Ok(())
        }
        Ok(None) => Ok(()),
        Err(e) => Err(e.context("Couldn't get system clipboard contents")),
    }
}

fn paste_clipboard_after(cx: &mut Context) {
    let _ = paste_clipboard_impl(&mut cx.editor, Paste::After);
}

fn paste_clipboard_before(cx: &mut Context) {
    let _ = paste_clipboard_impl(&mut cx.editor, Paste::Before);
}

fn replace_with_yanked(cx: &mut Context) {
    let reg_name = cx.selected_register.name();
    let (view, doc) = current!(cx.editor);
    let registers = &mut cx.editor.registers;

    if let Some(values) = registers.read(reg_name) {
        if let Some(yank) = values.first() {
            let selection = doc
                .selection(view.id)
                .clone()
                .min_width_1(doc.text().slice(..));
            let transaction = Transaction::change_by_selection(doc.text(), &selection, |range| {
                if !range.is_empty() {
                    (range.from(), range.to(), Some(yank.as_str().into()))
                } else {
                    (range.from(), range.to(), None)
                }
            });

            doc.apply(&transaction, view.id);
            doc.append_changes_to_history(view.id);
        }
    }
}

fn replace_selections_with_clipboard_impl(editor: &mut Editor) -> anyhow::Result<()> {
    let (view, doc) = current!(editor);

    match editor.clipboard_provider.get_contents() {
        Ok(contents) => {
            let selection = doc
                .selection(view.id)
                .clone()
                .min_width_1(doc.text().slice(..));
            let transaction = Transaction::change_by_selection(doc.text(), &selection, |range| {
                (range.from(), range.to(), Some(contents.as_str().into()))
            });

            doc.apply(&transaction, view.id);
            doc.append_changes_to_history(view.id);
            Ok(())
        }
        Err(e) => Err(e.context("Couldn't get system clipboard contents")),
    }
}

fn replace_selections_with_clipboard(cx: &mut Context) {
    let _ = replace_selections_with_clipboard_impl(&mut cx.editor);
}

fn paste_after(cx: &mut Context) {
    let reg_name = cx.selected_register.name();
    let (view, doc) = current!(cx.editor);
    let registers = &mut cx.editor.registers;

    if let Some(transaction) = registers
        .read(reg_name)
        .and_then(|values| paste_impl(values, doc, view, Paste::After))
    {
        doc.apply(&transaction, view.id);
        doc.append_changes_to_history(view.id);
    }
}

fn paste_before(cx: &mut Context) {
    let reg_name = cx.selected_register.name();
    let (view, doc) = current!(cx.editor);
    let registers = &mut cx.editor.registers;

    if let Some(transaction) = registers
        .read(reg_name)
        .and_then(|values| paste_impl(values, doc, view, Paste::Before))
    {
        doc.apply(&transaction, view.id);
        doc.append_changes_to_history(view.id);
    }
}

fn get_lines(doc: &Document, view_id: ViewId) -> Vec<usize> {
    let mut lines = Vec::new();

    // Get all line numbers
    for range in doc.selection(view_id) {
        let (start, end) = range.line_range(doc.text().slice(..));

        for line in start..=end {
            lines.push(line)
        }
    }
    lines.sort_unstable(); // sorting by usize so _unstable is preferred
    lines.dedup();
    lines
}

fn indent(cx: &mut Context) {
    let count = cx.count();
    let (view, doc) = current!(cx.editor);
    let lines = get_lines(doc, view.id);

    // Indent by one level
    let indent = Tendril::from(doc.indent_unit().repeat(count));

    let transaction = Transaction::change(
        doc.text(),
        lines.into_iter().map(|line| {
            let pos = doc.text().line_to_char(line);
            (pos, pos, Some(indent.clone()))
        }),
    );
    doc.apply(&transaction, view.id);
    doc.append_changes_to_history(view.id);
}

fn unindent(cx: &mut Context) {
    let count = cx.count();
    let (view, doc) = current!(cx.editor);
    let lines = get_lines(doc, view.id);
    let mut changes = Vec::with_capacity(lines.len());
    let tab_width = doc.tab_width();
    let indent_width = count * tab_width;

    for line_idx in lines {
        let line = doc.text().line(line_idx);
        let mut width = 0;
        let mut pos = 0;

        for ch in line.chars() {
            match ch {
                ' ' => width += 1,
                '\t' => width = (width / tab_width + 1) * tab_width,
                _ => break,
            }

            pos += 1;

            if width >= indent_width {
                break;
            }
        }

        // now delete from start to first non-blank
        if pos > 0 {
            let start = doc.text().line_to_char(line_idx);
            changes.push((start, start + pos, None))
        }
    }

    let transaction = Transaction::change(doc.text(), changes.into_iter());

    doc.apply(&transaction, view.id);
    doc.append_changes_to_history(view.id);
}

fn format_selections(cx: &mut Context) {
    let (view, doc) = current!(cx.editor);

    // via lsp if available
    // else via tree-sitter indentation calculations

    let language_server = match doc.language_server() {
        Some(language_server) => language_server,
        None => return,
    };

    let ranges: Vec<lsp::Range> = doc
        .selection(view.id)
        .iter()
        .map(|range| range_to_lsp_range(doc.text(), *range, language_server.offset_encoding()))
        .collect();

    // TODO: all of the TODO's and commented code inside the loop,
    // to make this actually work.
    for _range in ranges {
        let _language_server = match doc.language_server() {
            Some(language_server) => language_server,
            None => return,
        };
        // TODO: handle fails
        // TODO: concurrent map

        // TODO: need to block to get the formatting

        // let edits = block_on(language_server.text_document_range_formatting(
        //     doc.identifier(),
        //     range,
        //     lsp::FormattingOptions::default(),
        // ))
        // .unwrap_or_default();

        // let transaction = helix_lsp::util::generate_transaction_from_edits(
        //     doc.text(),
        //     edits,
        //     language_server.offset_encoding(),
        // );

        // doc.apply(&transaction, view.id);
    }

    doc.append_changes_to_history(view.id);
}

fn join_selections(cx: &mut Context) {
    use movement::skip_while;
    let (view, doc) = current!(cx.editor);
    let text = doc.text();
    let slice = doc.text().slice(..);

    let mut changes = Vec::new();
    let fragment = Tendril::from(" ");

    for selection in doc.selection(view.id) {
        let (start, mut end) = selection.line_range(slice);
        if start == end {
            end = (end + 1).min(text.len_lines() - 1);
        }
        let lines = start..end;

        changes.reserve(lines.len());

        for line in lines {
            let start = line_end_char_index(&slice, line);
            let mut end = text.line_to_char(line + 1);
            end = skip_while(slice, end, |ch| matches!(ch, ' ' | '\t')).unwrap_or(end);

            // need to skip from start, not end
            let change = (start, end, Some(fragment.clone()));
            changes.push(change);
        }
    }

    changes.sort_unstable_by_key(|(from, _to, _text)| *from);
    changes.dedup();

    // TODO: joining multiple empty lines should be replaced by a single space.
    // need to merge change ranges that touch

    let transaction = Transaction::change(doc.text(), changes.into_iter());
    // TODO: select inserted spaces
    // .with_selection(selection);

    doc.apply(&transaction, view.id);
    doc.append_changes_to_history(view.id);
}

fn keep_selections(cx: &mut Context) {
    // keep selections matching regex
    let prompt = ui::regex_prompt(cx, "keep:".to_string(), move |view, doc, _, regex| {
        let text = doc.text().slice(..);

        if let Some(selection) = selection::keep_matches(text, doc.selection(view.id), &regex) {
            doc.set_selection(view.id, selection);
        }
    });

    cx.push_layer(Box::new(prompt));
}

fn keep_primary_selection(cx: &mut Context) {
    let (view, doc) = current!(cx.editor);

    let range = doc.selection(view.id).primary();
    let selection = Selection::single(range.anchor, range.head);
    doc.set_selection(view.id, selection);
}

fn completion(cx: &mut Context) {
    // trigger on trigger char, or if user calls it
    // (or on word char typing??)
    // after it's triggered, if response marked is_incomplete, update on every subsequent keypress
    //
    // lsp calls are done via a callback: it sends a request and doesn't block.
    // when we get the response similarly to notification, trigger a call to the completion popup
    //
    // language_server.completion(params, |cx: &mut Context, _meta, response| {
    //    // called at response time
    //    // compositor, lookup completion layer
    //    // downcast dyn Component to Completion component
    //    // emit response to completion (completion.complete/handle(response))
    // })
    //
    // typing after prompt opens: usually start offset is tracked and everything between
    // start_offset..cursor is replaced. For our purposes we could keep the start state (doc,
    // selection) and revert to them before applying. This needs to properly reset changes/history
    // though...
    //
    // company-mode does this by matching the prefix of the completion and removing it.

    // ignore isIncomplete for now
    // keep state while typing
    // the behavior should be, filter the menu based on input
    // if items returns empty at any point, remove the popup
    // if backspace past initial offset point, remove the popup
    //
    // debounce requests!
    //
    // need an idle timeout thing.
    // https://github.com/company-mode/company-mode/blob/master/company.el#L620-L622
    //
    //  "The idle delay in seconds until completion starts automatically.
    // The prefix still has to satisfy `company-minimum-prefix-length' before that
    // happens.  The value of nil means no idle completion."

    let (view, doc) = current!(cx.editor);

    let language_server = match doc.language_server() {
        Some(language_server) => language_server,
        None => return,
    };

    let offset_encoding = language_server.offset_encoding();
    let cursor = doc
        .selection(view.id)
        .primary()
        .cursor(doc.text().slice(..));

    let pos = pos_to_lsp_pos(doc.text(), cursor, offset_encoding);

    // TODO: handle fails
    let future = language_server.completion(doc.identifier(), pos, None);

    let trigger_offset = cursor;

    cx.callback(
        future,
        move |editor: &mut Editor,
              compositor: &mut Compositor,
              response: Option<lsp::CompletionResponse>| {
            let (_, doc) = current!(editor);
            if doc.mode() != Mode::Insert {
                // we're not in insert mode anymore
                return;
            }

            let items = match response {
                Some(lsp::CompletionResponse::Array(items)) => items,
                // TODO: do something with is_incomplete
                Some(lsp::CompletionResponse::List(lsp::CompletionList {
                    is_incomplete: _is_incomplete,
                    items,
                })) => items,
                None => Vec::new(),
            };

            // TODO: if no completion, show some message or something
            if items.is_empty() {
                return;
            }
            let size = compositor.size();
            let ui = compositor
                .find(std::any::type_name::<ui::EditorView>())
                .unwrap();
            if let Some(ui) = ui.as_any_mut().downcast_mut::<ui::EditorView>() {
                ui.set_completion(items, offset_encoding, trigger_offset, size);
            };
        },
    );
}

fn hover(cx: &mut Context) {
    let (view, doc) = current!(cx.editor);

    let language_server = match doc.language_server() {
        Some(language_server) => language_server,
        None => return,
    };

    // TODO: factor out a doc.position_identifier() that returns lsp::TextDocumentPositionIdentifier

    let pos = pos_to_lsp_pos(
        doc.text(),
        doc.selection(view.id)
            .primary()
            .cursor(doc.text().slice(..)),
        language_server.offset_encoding(),
    );

    // TODO: handle fails
    let future = language_server.text_document_hover(doc.identifier(), pos, None);

    cx.callback(
        future,
        move |editor: &mut Editor, compositor: &mut Compositor, response: Option<lsp::Hover>| {
            if let Some(hover) = response {
                // hover.contents / .range <- used for visualizing
                let contents = match hover.contents {
                    lsp::HoverContents::Scalar(contents) => {
                        // markedstring(string/languagestring to be highlighted)
                        // TODO
                        log::error!("hover contents {:?}", contents);
                        return;
                    }
                    lsp::HoverContents::Array(contents) => {
                        log::error!("hover contents {:?}", contents);
                        return;
                    }
                    // TODO: render markdown
                    lsp::HoverContents::Markup(contents) => contents.value,
                };

                // skip if contents empty

                let contents = ui::Markdown::new(contents, editor.syn_loader.clone());
                let popup = Popup::new(contents);
                compositor.push(Box::new(popup));
            }
        },
    );
}

// comments
fn toggle_comments(cx: &mut Context) {
    let (view, doc) = current!(cx.editor);
    let token = doc
        .language_config()
        .and_then(|lc| lc.comment_token.as_ref())
        .map(|tc| tc.as_ref());
    let transaction = comment::toggle_line_comments(doc.text(), doc.selection(view.id), token);

    doc.apply(&transaction, view.id);
    doc.append_changes_to_history(view.id);
}

// tree sitter node selection

fn expand_selection(cx: &mut Context) {
    let (view, doc) = current!(cx.editor);

    if let Some(syntax) = doc.syntax() {
        let text = doc.text().slice(..);
        let selection = object::expand_selection(syntax, text, doc.selection(view.id));
        doc.set_selection(view.id, selection);
    }
}

fn match_brackets(cx: &mut Context) {
    let (view, doc) = current!(cx.editor);

    if let Some(syntax) = doc.syntax() {
        let pos = doc
            .selection(view.id)
            .primary()
            .cursor(doc.text().slice(..));
        if let Some(pos) = match_brackets::find(syntax, doc.text(), pos) {
            let selection = Selection::point(pos);
            doc.set_selection(view.id, selection);
        };
    }
}

//

fn jump_forward(cx: &mut Context) {
    let count = cx.count();
    let (view, _doc) = current!(cx.editor);

    if let Some((id, selection)) = view.jumps.forward(count) {
        view.doc = *id;
        let selection = selection.clone();
        let (view, doc) = current!(cx.editor); // refetch doc
        doc.set_selection(view.id, selection);

        align_view(doc, view, Align::Center);
    };
}

fn jump_backward(cx: &mut Context) {
    let count = cx.count();
    let (view, doc) = current!(cx.editor);

    if let Some((id, selection)) = view.jumps.backward(view.id, doc, count) {
        // manually set the alternate_file as we cannot use the Editor::switch function here.
        if view.doc != *id {
            view.last_accessed_doc = Some(view.doc)
        }
        view.doc = *id;
        let selection = selection.clone();
        let (view, doc) = current!(cx.editor); // refetch doc
        doc.set_selection(view.id, selection);

        align_view(doc, view, Align::Center);
    };
}

fn rotate_view(cx: &mut Context) {
    cx.editor.focus_next()
}

// split helper, clear it later
fn split(cx: &mut Context, action: Action) {
    let (view, doc) = current!(cx.editor);
    let id = doc.id();
    let selection = doc.selection(view.id).clone();
    let first_line = view.first_line;

    cx.editor.switch(id, action);

    // match the selection in the previous view
    let (view, doc) = current!(cx.editor);
    view.first_line = first_line;
    doc.set_selection(view.id, selection);
}

fn hsplit(cx: &mut Context) {
    split(cx, Action::HorizontalSplit);
}

fn vsplit(cx: &mut Context) {
    split(cx, Action::VerticalSplit);
}

fn wclose(cx: &mut Context) {
    let view_id = view!(cx.editor).id;
    // close current split
    cx.editor.close(view_id, /* close_buffer */ false);
}

fn select_register(cx: &mut Context) {
    cx.on_next_key(move |cx, event| {
        if let KeyEvent {
            code: KeyCode::Char(ch),
            ..
        } = event
        {
            cx.editor.selected_register.select(ch);
        }
    })
}

fn align_view_top(cx: &mut Context) {
    let (view, doc) = current!(cx.editor);
    align_view(doc, view, Align::Top);
}

fn align_view_center(cx: &mut Context) {
    let (view, doc) = current!(cx.editor);
    align_view(doc, view, Align::Center);
}

fn align_view_bottom(cx: &mut Context) {
    let (view, doc) = current!(cx.editor);
    align_view(doc, view, Align::Bottom);
}

fn align_view_middle(cx: &mut Context) {
    let (view, doc) = current!(cx.editor);
    let pos = doc
        .selection(view.id)
        .primary()
        .cursor(doc.text().slice(..));
    let pos = coords_at_pos(doc.text().slice(..), pos);

    const OFFSET: usize = 7; // gutters
    view.first_col = pos
        .col
        .saturating_sub(((view.area.width as usize).saturating_sub(OFFSET)) / 2);
}

fn scroll_up(cx: &mut Context) {
    scroll(cx, cx.count(), Direction::Backward);
}

fn scroll_down(cx: &mut Context) {
    scroll(cx, cx.count(), Direction::Forward);
}

fn select_textobject_around(cx: &mut Context) {
    select_textobject(cx, textobject::TextObject::Around);
}

fn select_textobject_inner(cx: &mut Context) {
    select_textobject(cx, textobject::TextObject::Inside);
}

fn select_textobject(cx: &mut Context, objtype: textobject::TextObject) {
    let count = cx.count();
    cx.on_next_key(move |cx, event| {
        if let KeyEvent {
            code: KeyCode::Char(ch),
            ..
        } = event
        {
            let (view, doc) = current!(cx.editor);
            let text = doc.text().slice(..);

            let selection = doc.selection(view.id).clone().transform(|range| {
                match ch {
                    'w' => textobject::textobject_word(text, range, objtype, count),
                    // TODO: cancel new ranges if inconsistent surround matches across lines
                    ch if !ch.is_ascii_alphanumeric() => {
                        textobject::textobject_surround(text, range, objtype, ch, count)
                    }
                    _ => range,
                }
            });
            doc.set_selection(view.id, selection);
        }
    })
}

fn surround_add(cx: &mut Context) {
    cx.on_next_key(move |cx, event| {
        if let KeyEvent {
            code: KeyCode::Char(ch),
            ..
        } = event
        {
            let (view, doc) = current!(cx.editor);
            let text = doc.text().slice(..);
            let selection = doc.selection(view.id).clone().min_width_1(text);
            let (open, close) = surround::get_pair(ch);

            let mut changes = Vec::new();
            for range in selection.iter() {
                changes.push((range.from(), range.from(), Some(Tendril::from_char(open))));
                changes.push((range.to(), range.to(), Some(Tendril::from_char(close))));
            }

            let transaction = Transaction::change(doc.text(), changes.into_iter());
            doc.apply(&transaction, view.id);
            doc.append_changes_to_history(view.id);
        }
    })
}

fn surround_replace(cx: &mut Context) {
    let count = cx.count();
    cx.on_next_key(move |cx, event| {
        if let KeyEvent {
            code: KeyCode::Char(from),
            ..
        } = event
        {
            cx.on_next_key(move |cx, event| {
                if let KeyEvent {
                    code: KeyCode::Char(to),
                    ..
                } = event
                {
                    let (view, doc) = current!(cx.editor);
                    let text = doc.text().slice(..);
                    let selection = doc.selection(view.id).clone().min_width_1(text);

                    let change_pos = match surround::get_surround_pos(text, &selection, from, count)
                    {
                        Some(c) => c,
                        None => return,
                    };

                    let (open, close) = surround::get_pair(to);
                    let transaction = Transaction::change(
                        doc.text(),
                        change_pos.iter().enumerate().map(|(i, &pos)| {
                            if i % 2 == 0 {
                                (pos, pos + 1, Some(Tendril::from_char(open)))
                            } else {
                                (pos.saturating_sub(1), pos, Some(Tendril::from_char(close)))
                            }
                        }),
                    );
                    doc.apply(&transaction, view.id);
                    doc.append_changes_to_history(view.id);
                }
            });
        }
    })
}

fn surround_delete(cx: &mut Context) {
    let count = cx.count();
    cx.on_next_key(move |cx, event| {
        if let KeyEvent {
            code: KeyCode::Char(ch),
            ..
        } = event
        {
            let (view, doc) = current!(cx.editor);
            let text = doc.text().slice(..);
            let selection = doc.selection(view.id).clone().min_width_1(text);

            let change_pos = match surround::get_surround_pos(text, &selection, ch, count) {
                Some(c) => c,
                None => return,
            };

            let transaction =
                Transaction::change(doc.text(), change_pos.into_iter().map(|p| (p, p + 1, None)));
            doc.apply(&transaction, view.id);
            doc.append_changes_to_history(view.id);
        }
    })
}<|MERGE_RESOLUTION|>--- conflicted
+++ resolved
@@ -2476,23 +2476,6 @@
     doc_mut!(cx.editor).mode = Mode::Normal;
 }
 
-<<<<<<< HEAD
-fn goto_prehook(cx: &mut Context) -> bool {
-    if let Some(count) = cx.count {
-        push_jump(cx.editor);
-
-        let (view, doc) = current!(cx.editor);
-        let line_idx = std::cmp::min(count.get() - 1, doc.text().len_lines().saturating_sub(1));
-        let pos = doc.text().line_to_char(line_idx);
-        doc.set_selection(view.id, Selection::point(pos));
-        true
-    } else {
-        false
-    }
-}
-
-=======
->>>>>>> 88d6f652
 fn goto_impl(
     editor: &mut Editor,
     compositor: &mut Compositor,
